--- conflicted
+++ resolved
@@ -34,9 +34,9 @@
         Description:
 
             Main distribution class available to the user. The user can define a probability distribution by providing:
-            - a name that points to a univariate/multivariate distribution (see supported distributions in 
+            - a name that points to a univariate/multivariate distribution (see supported distributions in
             SubDistribution class or custom distribution)
-            - a list of names that points to a list of univariate distributions. In that case, a multivariate 
+            - a list of names that points to a list of univariate distributions. In that case, a multivariate
             distribution is built for which all dimensions are independent and given by Distribution(name)
             - a list of names and a copula, in that case a multivariate distribution is built using Distribution(name)
             for the marginal pdfs, while the dependence structure is given by the copula.
@@ -324,13 +324,9 @@
             return stats.laplace.pdf(x, loc=params[0], scale=params[1])
         elif self.dist_name.lower() == 'maxwell':
             return stats.maxwell.pdf(x, loc=params[0], scale=params[1])
-<<<<<<< HEAD
         elif self.name.lower() == 'truncnorm':
             return stats.truncnorm.pdf(x, a=params[0], b=params[1], loc=params[2], scale=params[3])
-        elif self.name.lower() == 'mvnormal':
-=======
         elif self.dist_name.lower() == 'mvnormal':
->>>>>>> 38f68dbd
             return stats.multivariate_normal.pdf(x, mean=params[0], cov=params[1])
         else:
             file_name = os.path.join(self.dist_name + '.py')
@@ -381,13 +377,9 @@
             return stats.laplace.rvs(loc=params[0], scale=params[1], size=nsamples)
         elif self.dist_name.lower() == 'maxwell':
             return stats.maxwell.rvs(loc=params[0], scale=params[1], size=nsamples)
-<<<<<<< HEAD
         elif self.name.lower() == 'truncnorm':
             return stats.truncnorm.rvs(a=params[0], b=params[1], loc=params[2], scale=params[3], size=nsamples)
-        elif self.name.lower() == 'mvnormal':
-=======
         elif self.dist_name.lower() == 'mvnormal':
->>>>>>> 38f68dbd
             return stats.multivariate_normal.rvs(mean=params[0], cov=params[1], size=nsamples)
         else:
             file_name = os.path.join(self.dist_name + '.py')
@@ -438,13 +430,9 @@
             return stats.laplace.cdf(x, loc=params[0], scale=params[1])
         elif self.dist_name.lower() == 'maxwell':
             return stats.maxwell.cdf(x, loc=params[0], scale=params[1])
-<<<<<<< HEAD
         elif self.name.lower() == 'truncnorm':
             return stats.truncnorm.cdf(x, a=params[0], b=params[1], loc=params[2], scale=params[3])
-        elif self.name.lower() == 'mvnormal':
-=======
         elif self.dist_name.lower() == 'mvnormal':
->>>>>>> 38f68dbd
             return stats.multivariate_normal.cdf(x, mean=params[0], cov=params[1])
         else:
             file_name = os.path.join(self.dist_name + '.py')
@@ -495,13 +483,9 @@
             return stats.laplace.ppf(x, loc=params[0], scale=params[1])
         elif self.dist_name.lower() == 'maxwell':
             return stats.maxwell.ppf(x, loc=params[0], scale=params[1])
-<<<<<<< HEAD
         elif self.name.lower() == 'truncnorm':
             return stats.truncnorm.ppf(x, a=params[0], b=params[1], loc=params[2], scale=params[3])
-        elif self.name.lower() == 'mvnormal':
-=======
         elif self.dist_name.lower() == 'mvnormal':
->>>>>>> 38f68dbd
             raise ValueError('Method icdf not defined for mvnormal distribution.')
         else:
             file_name = os.path.join(self.dist_name + '.py')
@@ -552,13 +536,9 @@
             return stats.laplace.logpdf(x, loc=params[0], scale=params[1])
         elif self.dist_name.lower() == 'maxwell':
             return stats.maxwell.logpdf(x, loc=params[0], scale=params[1])
-<<<<<<< HEAD
         elif self.name.lower() == 'truncnorm':
             return stats.truncnorm.logpdf(x, a=params[0], b=params[1], loc=params[2], scale=params[3])
-        elif self.name.lower() == 'mvnormal':
-=======
         elif self.dist_name.lower() == 'mvnormal':
->>>>>>> 38f68dbd
             return stats.multivariate_normal.logpdf(x, mean=params[0], cov=params[1])
         else:
             file_name = os.path.join(self.dist_name + '.py')
@@ -609,13 +589,9 @@
             return stats.laplace.fit(x)
         elif self.dist_name.lower() == 'maxwell':
             return stats.maxwell.fit(x)
-<<<<<<< HEAD
         elif self.name.lower() == 'truncnorm':
             return stats.truncnorm.fit(x)
-        elif self.name.lower() == 'mvnormal':
-=======
         elif self.dist_name.lower() == 'mvnormal':
->>>>>>> 38f68dbd
             raise AttributeError('Method fit not defined for mvnormal distribution.')
         else:
             file_name = os.path.join(self.dist_name + '.py')
@@ -678,14 +654,10 @@
             mean, var, skew, kurt = stats.laplace.stats(loc=params[0], scale=params[1], moments='mvsk')
         elif self.dist_name.lower() == 'maxwell':
             mean, var, skew, kurt = stats.maxwell.stats(loc=params[0], scale=params[1], moments='mvsk')
-<<<<<<< HEAD
         elif self.name.lower() == 'truncnorm':
             mean, var, skew, kurt = stats.truncnorm.stats(a=params[0], b=params[1], loc=params[2], scale=params[3],
                                                           moments='mvsk')
-        elif self.name.lower() == 'mvnormal':
-=======
         elif self.dist_name.lower() == 'mvnormal':
->>>>>>> 38f68dbd
             raise AttributeError('Method moments not defined for mvnormal distribution.')
         else:
             file_name = os.path.join(self.dist_name + '.py')
