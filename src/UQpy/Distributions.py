--- conflicted
+++ resolved
@@ -23,11 +23,7 @@
 
 
 # Authors: Dimitris G.Giovanis, Michael D. Shields
-<<<<<<< HEAD
-# Last Modified: 11/6/18 by Dimitris G. Giovanis
-=======
 # Last Modified: 11/19/18 by Dimitris G. Giovanis
->>>>>>> 2140ab56
 
 
 ########################################################################################################################
@@ -86,36 +82,22 @@
 
         # Compute n_params for the distribution, is it necessary?
         if isinstance(self.name, str):
-<<<<<<< HEAD
-            self.n_params = SubDistribution(name=self.name).n_params()
-        elif isinstance(self.name, list):
-            n_params_i = [SubDistribution(name=name_i).n_params() for name_i in self.name]
-=======
             self.n_params = Marginals(name=self.name).n_params()
         elif isinstance(self.name, list):
             n_params_i = [Marginals(name=name_i).n_params() for name_i in self.name]
->>>>>>> 2140ab56
             if self.copula is None:
                 self.n_params = sum(n_params_i)
 
     def pdf(self, x, params, copula_params=None):
 
         if isinstance(self.name, str):
-<<<<<<< HEAD
-            return SubDistribution(name=self.name).pdf(x, params)
-=======
             return Marginals(name=self.name).pdf(x, params)
->>>>>>> 2140ab56
         elif isinstance(self.name, list):
             if (x.shape[1] != len(self.name)) or (len(params) != len(self.name)):
                 raise ValueError('UQpy error: Inconsistent dimensions')
             prod_pdf = 1
             for i in range(len(self.name)):
-<<<<<<< HEAD
-                prod_pdf = prod_pdf * SubDistribution(self.name[i]).pdf(x[:, i], params[i])
-=======
                 prod_pdf = prod_pdf * Marginals(self.name[i]).pdf(x[:, i], params[i])
->>>>>>> 2140ab56
             if self.copula is None:
                 return prod_pdf
             else:
@@ -125,127 +107,79 @@
     def log_pdf(self, x, params):
 
         if isinstance(self.name, str):
-<<<<<<< HEAD
-            return SubDistribution(name=self.name).log_pdf(x, params)
-=======
             return Marginals(name=self.name).log_pdf(x, params)
->>>>>>> 2140ab56
         elif isinstance(self.name, list):
             if (x.shape[1] != len(self.name)) or (len(params) != len(self.name)):
                 raise ValueError('UQpy error: Inconsistent dimensions')
             if self.copula is None:
                 sum_log_pdf = 0
                 for i in range(len(self.name)):
-<<<<<<< HEAD
-                    sum_log_pdf = sum_log_pdf + SubDistribution(self.name[i]).log_pdf(x[:, i], params[i])
-=======
                     sum_log_pdf = sum_log_pdf + Marginals(self.name[i]).log_pdf(x[:, i], params[i])
->>>>>>> 2140ab56
                 return sum_log_pdf
 
     def rvs(self, params, nsamples=1):
 
         if isinstance(self.name, str):
-<<<<<<< HEAD
-            return SubDistribution(name=self.name).rvs(params, nsamples)
-=======
             return Marginals(name=self.name).rvs(params, nsamples)
->>>>>>> 2140ab56
         elif isinstance(self.name, list):
             if len(params) != len(self.name):
                 raise ValueError('UQpy error: Inconsistent dimensions')
             if self.copula is None:
                 rvs = np.zeros((nsamples, len(self.name)))
                 for i in range(len(self.name)):
-<<<<<<< HEAD
-                    rvs[:, i] = SubDistribution(self.name[i]).rvs(params[i], nsamples)
-=======
                     rvs[:, i] = Marginals(self.name[i]).rvs(params[i], nsamples)
->>>>>>> 2140ab56
                 return rvs
 
     def cdf(self, x, params):
 
         if isinstance(self.name, str):
-<<<<<<< HEAD
-            return SubDistribution(name=self.name).cdf(x, params)
-=======
             return Marginals(name=self.name).cdf(x, params)
->>>>>>> 2140ab56
         elif isinstance(self.name, list):
             if (len(params) != len(self.name)) or (x.shape[1] != len(self.name)):
                 raise ValueError('UQpy error: Inconsistent dimensions')
             if self.copula is None:
                 icdfs = []
                 for i in range(len(self.name)):
-<<<<<<< HEAD
-                    icdfs.append(SubDistribution(self.name[i]).icdf(x[:, i], params[i]))
-=======
                     icdfs.append(Marginals(self.name[i]).icdf(x[:, i], params[i]))
->>>>>>> 2140ab56
                 return icdfs
 
     def icdf(self, x, params):
 
         if isinstance(self.name, str):
-<<<<<<< HEAD
-            return SubDistribution(name=self.name).icdf(x, params)
-=======
             return Marginals(name=self.name).icdf(x, params)
->>>>>>> 2140ab56
         elif isinstance(self.name, list):
             if (len(params) != len(self.name)) or (x.shape[1] != len(self.name)):
                 raise ValueError('UQpy error: Inconsistent dimensions')
             if self.copula is None:
                 icdfs = []
                 for i in range(len(self.name)):
-<<<<<<< HEAD
-                    icdfs.append(SubDistribution(self.name[i]).icdf(x[:, i], params[i]))
-=======
                     icdfs.append(Marginals(self.name[i]).icdf(x[:, i], params[i]))
->>>>>>> 2140ab56
                 return icdfs
 
     def fit(self, x):
 
         if isinstance(self.name, str):
-<<<<<<< HEAD
-            return SubDistribution(name=self.name).fit(x)
-=======
             return Marginals(name=self.name).fit(x)
->>>>>>> 2140ab56
         elif isinstance(self.name, list):
             if x.shape[1] != len(self.name):
                 raise ValueError('UQpy error: Inconsistent dimensions')
             if self.copula is None:
                 params_fit = []
                 for i in range(len(self.name)):
-<<<<<<< HEAD
-                    params_fit.append(SubDistribution(self.name[i]).fit(x[:, i]))
-=======
                     params_fit.append(Marginals(self.name[i]).fit(x[:, i]))
->>>>>>> 2140ab56
                 return params_fit
 
     def moments(self, params):
 
         if isinstance(self.name, str):
-<<<<<<< HEAD
-            return SubDistribution(name=self.name).moments(params)
-=======
             return Marginals(name=self.name).moments(params)
->>>>>>> 2140ab56
         elif isinstance(self.name, list):
             if len(params) != len(self.name):
                 raise ValueError('UQpy error: Inconsistent dimensions')
             if self.copula is None:
                 mean, var, skew, kurt = [0]*len(self.name), [0]*len(self.name), [0]*len(self.name), [0]*len(self.name),
                 for i in range(len(self.name)):
-<<<<<<< HEAD
-                    mean[i], var[i], skew[i], kurt[i] = SubDistribution(self.name[i]).moments(params[i])
-=======
                     mean[i], var[i], skew[i], kurt[i] = Marginals(self.name[i]).moments(params[i])
->>>>>>> 2140ab56
                 return mean, var, skew, kurt
 
 
@@ -274,11 +208,7 @@
             else:
                 uu = np.zeros_like(x)
                 for i in range(uu.shape[1]):
-<<<<<<< HEAD
-                    uu[:, i] = SubDistribution(self.dist_name[i]).cdf(x[:, i], dist_params[i])
-=======
                     uu[:, i] = Marginals(self.dist_name[i]).cdf(x[:, i], dist_params[i])
->>>>>>> 2140ab56
 
                 u = uu[:, 0]
                 v = uu[:, 1]
@@ -294,11 +224,7 @@
             raise ValueError('Copula type not supported!')
 
 
-<<<<<<< HEAD
-class SubDistribution:
-=======
 class Marginals:
->>>>>>> 2140ab56
 
     def __init__(self, name=None):
 
@@ -344,11 +270,8 @@
     def pdf(self, x, params):
         if self.name.lower() == 'normal' or self.name.lower() == 'gaussian':
             return stats.norm.pdf(x, loc=params[0], scale=params[1])
-<<<<<<< HEAD
-=======
         if self.name.lower() == 'standard_normal':
             return stats.norm.pdf(x, loc=0.0, scale=1.0)
->>>>>>> 2140ab56
         elif self.name.lower() == 'uniform':
             return stats.uniform.pdf(x, loc=params[0], scale=params[1])
         elif self.name.lower() == 'binomial':
@@ -400,11 +323,8 @@
     def rvs(self, params, nsamples):
         if self.name.lower() == 'normal' or self.name.lower() == 'gaussian':
             return stats.norm.rvs(loc=params[0], scale=params[1], size=nsamples)
-<<<<<<< HEAD
-=======
         if self.name.lower() == 'standard_normal':
             return stats.norm.rvs(loc=0.0, scale=1.0, size=nsamples)
->>>>>>> 2140ab56
         elif self.name.lower() == 'uniform':
             return stats.uniform.rvs(loc=params[0], scale=params[1], size=nsamples)
         elif self.name.lower() == 'binomial':
@@ -456,11 +376,8 @@
     def cdf(self, x, params):
         if self.name.lower() == 'normal' or self.name.lower() == 'gaussian':
             return stats.norm.cdf(x, loc=params[0], scale=params[1])
-<<<<<<< HEAD
-=======
         if self.name.lower() == 'standard_normal':
             return stats.norm.cdf(x, loc=0.0, scale=1.0)
->>>>>>> 2140ab56
         elif self.name.lower() == 'uniform':
             return stats.uniform.cdf(x, loc=params[0], scale=params[1])
         elif self.name.lower() == 'binomial':
@@ -512,11 +429,8 @@
     def icdf(self, x, params):
         if self.name.lower() == 'normal' or self.name.lower() == 'gaussian':
             return stats.norm.ppf(x, loc=params[0], scale=params[1])
-<<<<<<< HEAD
-=======
         if self.name.lower() == 'standard_normal':
             return stats.norm.ppf(x, loc=0.0, scale=1.0)
->>>>>>> 2140ab56
         elif self.name.lower() == 'uniform':
             return stats.uniform.ppf(x, loc=params[0], scale=params[1])
         elif self.name.lower() == 'binomial':
@@ -568,11 +482,8 @@
     def log_pdf(self, x, params):
         if self.name.lower() == 'normal' or self.name.lower() == 'gaussian':
             return stats.norm.logpdf(x, loc=params[0], scale=params[1])
-<<<<<<< HEAD
-=======
         if self.name.lower() == 'standard_normal':
             return stats.norm.logpdf(x, loc=0.0, scale=1.0)
->>>>>>> 2140ab56
         elif self.name.lower() == 'uniform':
             return stats.uniform.logpdf(x, loc=params[0], scale=params[1])
         elif self.name.lower() == 'binomial':
@@ -622,11 +533,7 @@
                 return getattr(custom_dist, 'log_pdf', 'Attribute  log_pdf not defined.')
 
     def fit(self, x):
-<<<<<<< HEAD
-        if self.name.lower() == 'normal' or self.name.lower() == 'gaussian':
-=======
         if self.name.lower() == 'normal' or self.name.lower() == 'gaussian' or self.name.lower() == 'standard_normal':
->>>>>>> 2140ab56
             return stats.norm.fit(x)
         elif self.name.lower() == 'uniform':
             return stats.uniform.fit(x)
@@ -681,12 +588,9 @@
         if self.name.lower() == 'normal' or self.name.lower() == 'gaussian':
             mean, var, skew, kurt = stats.norm.stats(scale=params[1],
                                                      loc=params[0], moments='mvsk')
-<<<<<<< HEAD
-=======
         elif self.name.lower() == 'standard_normal':
             mean, var, skew, kurt = stats.norm.stats(scale=1.0,
                                                      loc=0.0, moments='mvsk')
->>>>>>> 2140ab56
         elif self.name.lower() == 'uniform':
             mean, var, skew, kurt = stats.uniform.stats(scale=params[1],
                                                         loc=params[0], moments='mvsk')
@@ -751,11 +655,7 @@
         return np.array(y)
 
     def n_params(self):
-<<<<<<< HEAD
-        if self.name.lower() == 'normal' or self.name.lower() == 'gaussian':
-=======
         if self.name.lower() == 'normal' or self.name.lower() == 'gaussian' or self.name.lower() == 'standard_normal':
->>>>>>> 2140ab56
             return 2
         elif self.name.lower() == 'uniform':
             return 2
