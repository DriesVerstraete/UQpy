# UQpy is distributed under the MIT license.
#
# Copyright (C) 2018  -- Michael D. Shields
#
# Permission is hereby granted, free of charge, to any person obtaining a copy of this software and associated
# documentation files (the "Software"), to deal in the Software without restriction, including without limitation the
# rights to use, copy, modify, merge, publish, distribute, sublicense, and/or sell copies of the Software, and to permit
# persons to whom the Software is furnished to do so, subject to the following conditions:
#
# The above copyright notice and this permission notice shall be included in all copies or substantial portions of the
# Software.
#
# THE SOFTWARE IS PROVIDED "AS IS", WITHOUT WARRANTY OF ANY KIND, EXPRESS OR IMPLIED, INCLUDING BUT NOT LIMITED TO THE
# WARRANTIES OF MERCHANTABILITY, FITNESS FOR A PARTICULAR PURPOSE AND NON-INFRINGEMENT. IN NO EVENT SHALL THE AUTHORS OR
# COPYRIGHT HOLDERS BE LIABLE FOR ANY CLAIM, DAMAGES OR OTHER LIABILITY, WHETHER IN AN ACTION OF CONTRACT, TORT OR
# OTHERWISE, ARISING FROM, OUT OF OR IN CONNECTION WITH THE SOFTWARE OR THE USE OR OTHER DEALINGS IN THE SOFTWARE.


import os
import subprocess
import pathlib
import re
import collections
import numpy as np
import datetime
import shutil


class RunModel:
    """
    Run a computational model at specified sample points.

<<<<<<< HEAD
    This class is the interface between UQpy and models. The model is called in a Python script whose name must be
    passed as one the arguments to the RunModel call. If the model is in Python, UQpy can interface with the model
    without the need for an input file. In this case, UQpy imports the model module and executes the model object. If
    the model is not in Python, RunModel must be provided the name of a template input file and an output Python script
    along with the name of the Python script containing the model.


    :param samples: Samples to be passed as inputs to the model. Either a ndarray or a list can be passed as samples.
    If a ndarray is passed, each row of the ndarray contains one set of samples required for one execution of the model.
    (The first dimension of the ndarray is considered to be the number of rows.)
    If a list is passed, each item of the list contains one set of samples required for one execution of the model.
    :type samples: ndarray or list

    :param model_script: The filename of the Python script which contains commands to execute the model. The model
    script must be present in the same directory from where RunModel is called.
    :type model_script: str

    :param model_object_name: The name of the function or class within model_script which executes the model. If there
    is only one function or class in the model_script, then it is not necessary to specify the model_object_name. If
    there are multiple objects within the model_script, then model_object_name must be specified.
    :type model_object_name: str

    :param input_template: The name of the template input file which will be used to generate input files for each
    run of the model. This must be specified to choose the workflow where the model to be executed is not in
    Python.
    :type input_template: str

    :param var_names: A list containing the names of the variables which are present in the template input files. If an
    input template is provided and a list of variable names is not passed or if None is passed, then the default
    variable names x0, x1, x2,...,xn are created and used by RunModel, where n is the number of variables. The
    number of variables is equal to the shape of the first row if an ndarray is passed as samples or the
    shape of the first item if a list of samples is passed to RunModel.
    :type var_names: list of str or None

    :param output_script: The filename of the Python script which contains the commands to process the output. Whenever
    an input template is used to run the model, an output script must be written to return the output to RunModel.
    :type output_script: str

    :param output_object_name: The name of the function or class which has the output values. If the object is a
    class named cls, the output must be saved as cls.qoi. If it a function, it should return the output quantity of
    interest. If there is only one function or only one class in output_script, then it is not necessary to specify
    the output_object_name. If there are more than one objects in output_script, then the output_object_name must be
    specified.
    :type output_object_name: str

    :param ntasks: Number of tasks to be run in parallel. By default, this is equal to 1 and the models are executed
    serially. Setting ntasks as equal to a positive integer greater than 1 will trigger the parallel
    workflow. RunModel uses GNU parallel to execute models which require an input template and the concurrent module
=======
    This class is the interface between UQpy and computational models. The model is called in a Python script whose
    name must be passed as one the arguments to the RunModel call. If the model is in Python, UQpy can interface with
    the model without the need for an input file. In this case, UQpy imports the model module and executes the model
    object. If the model is not in Python, RunModel must be provided the name of a template input file and an output
    Python script along with the name of the Python script that runs the model.


    :param samples: Samples to be passed as inputs to the model. Samples can be passed either as an ndarray or a list.
    If an ndarray is passed, each row of the ndarray contains one set of samples required for one execution of the
    model. (The first dimension of the ndarray is considered to be the number of rows.)
    If a list is passed, each item of the list contains one set of samples required for one execution of the model.
    :type samples: ndarray or list

    :param model_script: The filename (with extension) of the Python script which contains commands to execute the
    model. The model script must be present in the current working directory from which RunModel is called.
    :type model_script: str

    :param model_object_name: In the Python model workflow, model_object_name specifies the name of the function or
    class within model_script which executes the model. If there is only one function or class in the model_script, then
    it is not necessary to specify the model_object_name. If there are multiple objects within the model_script, then
    model_object_name must be specified.
    model_object_name is not used in the third-party software model workflow.
    :type model_object_name: str

    :param input_template: The name of the template input file which will be used to generate input files for each
    run of the model. When operating RunModel with a third-party software model, input_template must be specified.
    input_template is not used in the Python model workflow.
    :type input_template: str

    :param var_names: A list containing the names of the variables present in the template input file. If an
    input template is provided and a list of variable names is not passed, ie if var_names=None, then the default
    variable names x0, x1, x2,...,xn are created and used by RunModel, where n is the number of variables. The
    number of variables is equal to the shape of the first row if samples is passed as an ndarray or the shape of the
    first item if samples is passed as a list.
    varnamesis not used in the Python model workflow.
    :type var_names: list of str or None

    :param output_script: The filename of the Python script which contains the commands to process the output from
    third-party software model evaluation. The output_script is used to return the output quantities of interest to
    RunModel for subsequent UQpy processing (e.g. for adaptive methods that utilize the results of previous simualtions
    to initialize new simulations).
    output_script is not used in the Python model workflow. In the Python model workflow, all model postprocessing is
    handled within model_script.
    If, in the third-party software model workflow, output_script = None (the default), then RunModel.qoi_list is empty
    and postprocessing must be handled outside of UQpy.
    :type output_script: str

    :param output_object_name: The name of the function or class that is used to collect the output values from
    third-party software model output files.
    If the object is aclass named cls, for example, the output must be saved as cls.qoi. If it is a function, it should
    return the output quantity of interest. If there is only one function or only one class in output_script, then it is
    not necessary to specify output_object_name. If there are multiple objects in output_script, then output_object_name
    must be specified.
    outputobjectname is not used in the Python model workflow.
    :type output_object_name: str

    :param ntasks: Number of tasks to be run in parallel.
    By default, ntasks = 1 and the models are executed serially. Setting ntasks equal to a positive integer greater than
    1 will trigger the parallel workflow.
    RunModel uses GNU parallel to execute models which require an input template in parallel and the concurrent module
>>>>>>> dab0a1af
    to execute Python models in parallel.
    :type ntasks: int

    :param cores_per_task: Number of cores to be used by each task.
<<<<<<< HEAD
    :type cores_per_task: int

    :param nodes: On MARCC, each node has 24 cores_per_task. Specify the number of nodes if more than one node is
    required.
    :type nodes: int

    :param resume: This option can be set to True if a parallel execution of a model with input template failed to
    finish running all jobs. GNU parallel will then run only the jobs which failed to execute.
    :type resume: Boolean

    :param verbose: This option can be set to True if you want RunModel to print status messages to the screen
    during execution. It is False by default.
    :type verbose: Boolean

    :param model_dir: Set model_dir to a string which is the name of the directory where you want the model to be
    executed. model_dir is None by default. If model_dir is passed a string, then a new directory is created by RunModel
    within the current directory whose name is model_dir appended with a timestamp.
    :type model_dir: str or None

    :param cluster: Set this option to True if executing on the cluster. Setting cluster to True, enables RunModel to
    execute the model using the necessary SLURM commands. This is False by default.
    :type cluster: Boolean
=======
    In cases where a third-party model runs across multiple CPUs, this optional attribute allocates the necessary
    resources to each model evaluation.
    cores_per_task is not used in the Python model workflow
    :type cores_per_task: int

    :param nodes: Number of nodes across which to distribute parallel jobs on an HPC cluster in the third-party software
    model workflow.
    If more than one compute node is required to execute the runs in parallel, nodes must be specified. For example, on
    the Maryland Advanced Research Computing Center (MARCC), an HPC shared by Johns Hopkins University and the
    University of Maryland, each compute node has 24 cores. To run an analysis with more than 24 parallel jobs on MARCC
    requires nodes > 1.
    nodes is not used in the Python model workflow.
    :type nodes: int

    :param resume: If resume = True, GNU parallel enables UQpy to resume execution of any model evaluations that failed
    to execute in the third-party software model workflow.
    To use this feature, execute the same call to RunModel which failed to complete but with resume = True.  The same
    set of samples must be passed to resume processing from the last successful execution of the model.
    resume is not used in the Python model workflow.
    :type resume: Boolean

    :param verbose: Set verbose = True if you want RunModel to print status messages to the terminal during execution.
    verbose = False by default.
    :type verbose: Boolean

    :param model_dir: Specifies the name of the sub-directory from which the model will be executed and to which output
    files will be saved.
    model_dir = None by default, which results in model execution from the Python current working directory. If
    model_dir is passed a string, then a new directory is created by RunModel within the current directory whose name is
    model_dir appended with a timestamp.
    :type model_dir: str

    :param cluster: Set cluster = True if executing on an HPC cluster. Setting cluster = True enables RunModel to
    execute the model using the necessary SLURM commands. cluster = False by default.
    RunModel is configured for HPC clusters that operate with the SLURM scheduler. In order to execute a third-party
    model with RunModel on an HPC cluster, the HPC must use SLURM.
    cluster is not used for the Python model workflow.
    :type cluster: Boolean

    Output:
    :return: RunModel.qoi_list: A list containing the output quantities of interest extracted from the model output
    files by output_script. This is a list of length equal to the number of simulations. Each item of this list contains
    the quantity of interest from the associated simulation.
    :rtype: RunModel.qoi_list: list
>>>>>>> dab0a1af
    """

    def __init__(self, samples=None, model_script=None, model_object_name=None,
                 input_template=None, var_names=None, output_script=None, output_object_name=None,
                 ntasks=1, cores_per_task=1, nodes=1, resume=False, verbose=False, model_dir=None,
                 cluster=False):

        # Check if samples are provided
        if samples is None:
            raise ValueError('Samples must be provided as input to RunModel.')
        elif isinstance(samples, (list, np.ndarray)):
            self.samples = samples
            self.nsim = len(self.samples)  # This assumes that the number of rows is the number of simulations.
        else:
            raise ValueError("Samples must be passed as a list or numpy ndarray")

        # Verbose option
        self.verbose = verbose

        # Input related
        self.input_template = input_template
        self.var_names = var_names
        # Check if var_names is a list of strings
        if self.var_names is not None:
            if self._is_list_of_strings(self.var_names):
                self.n_vars = len(self.var_names)
            else:
                raise ValueError("Variable names should be passed as a list of strings.")
        elif self.input_template is not None:
            # If var_names is not passed and there is an input template, create default variable names
            nvars = samples[0].shape[0]
            self.var_names = []
            for i in range(nvars):
                self.var_names.append('x%d' % i)

        # Model related
        self.model_dir = model_dir
        current_dir = os.getcwd()

        if self.model_dir is not None:
            # Create a new directory where the model will be executed
            ts = datetime.datetime.now().strftime("%Y_%m_%d_%I_%M_%f_%p")
            work_dir = os.path.join(os.getcwd(), self.model_dir + "_" + ts)
            os.makedirs(work_dir)

            # Create a list of all of the working files
            model_files = list()
            for f_name in os.listdir(current_dir):
                path = os.path.join(current_dir, f_name)
                if not os.path.isdir(path):
                    model_files.append(path)

            # Copy files from the model list to model run directory
            for file_name in model_files:
                full_file_name = os.path.join(current_dir, file_name)
                shutil.copy(full_file_name, work_dir)

            # Change current working directory to model run directory
            os.chdir(os.path.join(current_dir, work_dir))

        # Check if the model script is a python script
        model_extension = pathlib.Path(model_script).suffix
        if model_extension == '.py':
            self.model_script = model_script
        else:
            raise ValueError("The model script must be the name of a python script, with extension '.py'.")
        # Save the model object name
        self.model_object_name = model_object_name
        # Save option for resuming parallel execution
        self.resume = resume
<<<<<<< HEAD

        # Output related
        self.output_script = output_script
        self.output_object_name = output_object_name
        # Initialize a list of nsim None values. The ith position in the list will hold the qoi of the ith simulation.
        self.qoi_list = [None] * self.nsim

        # Number of tasks
        self.ntasks = ntasks
        # Number of cores_per_task
        self.cores_per_task = cores_per_task
        # Number of nodes
        self.nodes = nodes

        # If running on cluster or not
        self.cluster = cluster

        # Check if there is a template input file or not and execute the appropriate function
        if self.input_template is not None:  # If there is a template input file
            # Check if it is a file and is readable
            assert os.path.isfile(self.input_template) and os.access(self.input_template, os.R_OK), \
                "File {} doesn't exist or isn't readable".format(self.input_template)
            # Read in the text from the template file
            with open(self.input_template, 'r') as f:
                self.template_text = str(f.read())

            # Import the output script
            self.output_module = __import__(self.output_script[:-3])
            # Run function which checks if the output module has the output object
            self._check_output_module()

            # Run the serial execution or parallel execution depending on ntasks
            if self.ntasks == 1:
                self._serial_execution()
            else:
                self._parallel_execution()

        else:  # If there is no template input file supplied
            # Import the python module
            self.python_model = __import__(self.model_script[:-3])
            # Run function which checks if the python model has the model object
            self._check_python_model()

            # Run the serial execution or parallel execution depending on ntasks
            if self.ntasks == 1:
                self._serial_python_execution()
            else:
                self._parallel_python_execution()

=======

        # Output related
        self.output_script = output_script
        self.output_object_name = output_object_name
        # Initialize a list of nsim None values. The ith position in the list will hold the qoi of the ith simulation.
        self.qoi_list = [None] * self.nsim

        # Number of tasks
        self.ntasks = ntasks
        # Number of cores_per_task
        self.cores_per_task = cores_per_task
        # Number of nodes
        self.nodes = nodes

        # If running on cluster or not
        self.cluster = cluster

        # Check if there is a template input file or not and execute the appropriate function
        if self.input_template is not None:  # If there is a template input file
            # Check if it is a file and is readable
            assert os.path.isfile(self.input_template) and os.access(self.input_template, os.R_OK), \
                "File {} doesn't exist or isn't readable".format(self.input_template)
            # Read in the text from the template file
            with open(self.input_template, 'r') as f:
                self.template_text = str(f.read())

            # Import the output script
            if self.output_script is not None:
                self.output_module = __import__(self.output_script[:-3])
                # Run function which checks if the output module has the output object
                self._check_output_module()

            # Run the serial execution or parallel execution depending on ntasks
            if self.ntasks == 1:
                self._serial_execution()
            else:
                self._parallel_execution()

        else:  # If there is no template input file supplied
            # Import the python module
            self.python_model = __import__(self.model_script[:-3])
            # Run function which checks if the python model has the model object
            self._check_python_model()

            # Run the serial execution or parallel execution depending on ntasks
            if self.ntasks == 1:
                self._serial_python_execution()
            else:
                self._parallel_python_execution()

>>>>>>> dab0a1af
        # Return to current directory
        if self.model_dir is not None:
            os.chdir(current_dir)

    ####################################################################################################################
    def _serial_execution(self):
        """
        Perform serial execution of the model when there is a template input file
        :return:
        """
        if self.verbose:
            print('\nPerforming serial execution of the model with template input.\n')

        # Loop over the number of simulations, executing the model once per loop
        for i in range(self.nsim):
            # Call the input function
            self._input_serial(i)

            # Execute the model
            self._execute_serial(i)

            # Call the output function
<<<<<<< HEAD
            self._output_serial(i)
=======
            if self.output_script is not None:
                self._output_serial(i)
>>>>>>> dab0a1af

    ####################################################################################################################
    def _parallel_execution(self):
        """
        Execute the model in parallel when there is a template input file
        :return:
        """
        if self.verbose:
            print('\nPerforming parallel execution of the model with template input.\n')
            # Call the input function
            print('\nCreating inputs in parallel execution of the model with template input.\n')

        self._input_parallel()

        # Execute the model
        if self.verbose:
            print('\nExecuting the model in parallel with template input.\n')

        self._execute_parallel()

        # Call the output function
        if self.verbose:
            print('\nCollecting outputs in parallel execution of the model with template input.\n')

        for i in range(self.nsim):
            self._output_parallel(i)

    ####################################################################################################################
    def _serial_python_execution(self):
        """
        Execute the python model in serial when there is no template input file
        :return:
        """
        if self.verbose:
            print('\nPerforming serial execution of the model without template input.\n')

        # Run python model
        for i in range(self.nsim):
            exec('from ' + self.model_script[:-3] + ' import ' + self.model_object_name)
            if isinstance(self.samples, list):
                sample_to_send = self.samples[i]
            elif isinstance(self.samples, np.ndarray):
                sample_to_send = self.samples[None, i]
            # self.model_output = eval(self.model_object_name + '(self.samples[i])')
            self.model_output = eval(self.model_object_name + '(sample_to_send)')
            if self.model_is_class:
                self.qoi_list[i] = self.model_output.qoi
            else:
                self.qoi_list[i] = self.model_output

    ####################################################################################################################
    def _parallel_python_execution(self):
        """
        Execute the python model in parallel when there is no template input file
        :return:
        """
        if self.verbose:
            print('\nPerforming parallel execution of the model without template input.\n')
        # self._serial_python_execution()
        import concurrent.futures
        # Try processes # Does not work - raises TypeError: can't pickle module objects
        # indices = range(self.nsim)
        # with concurrent.futures.ProcessPoolExecutor() as executor:
        #     for index, res in zip(indices, executor.map(self._run_parallel_python, self.samples)):
        #         self.qoi_list[index] = res

        # Try threads - this works but is slow
        with concurrent.futures.ThreadPoolExecutor(max_workers=self.ntasks) as executor:
            index = 0
            for sample in self.samples:
                res = {executor.submit(self._run_parallel_python, sample): index}
                for future in concurrent.futures.as_completed(res):
                    resnum = res[future]
                    try:
                        data = future.result()
                    except Exception as exc:
                        print('%r generated an exception: %s' % (resnum, exc))
                    else:
                        self.qoi_list[index] = data
                index += 1

        # from multiprocessing import Process
        # from multiprocessing import Queue
        #
        # # Initialize the parallel processing queue and processes
        # que = Queue()
        # jobs = [Process(target=self._run_parallel_python_chunked,
        #                 args=([self.samples[index*self.ntasks:(index+1)*self.ntasks-1]]))
        #         for index in range(self.ntasks)]
        # # Start the parallel processes.
        # for j in jobs:
        #     j.start()
        # for j in jobs:
        #     j.join()
        #
        # # Collect the results from the processes and sort them into the original sample order.
        # results = [que.get(j) for j in jobs]
        # for i in range(self.nsim):
        #     k = 0
        #     for j in results[i][0]:
        #         self.qoi_list[j] = results[i][1][k]
        #         k = k + 1

    def _run_parallel_python(self, sample):
        """
        Execute the python model in parallel
        :param sample: One sample point where the model has to be evaluated
        :return:
        """
        exec('from ' + self.model_script[:-3] + ' import ' + self.model_object_name)
        parallel_output = eval(self.model_object_name + '(sample)')
        if self.model_is_class:
            par_res = parallel_output.qoi
        else:
            par_res = parallel_output

        return par_res

    ####################################################################################################################
    def _input_serial(self, index):
<<<<<<< HEAD
        """
        Create one input file using the template and attach the index to the filename
        :param index: The simulation number
        :return:
        """
        # Create new text to write to file
        self.new_text = self._find_and_replace_var_names_with_values(var_names=self.var_names,
                                                                     samples=self.samples[index],
                                                                     template_text=self.template_text,
                                                                     index=index,
                                                                     user_format='{:.4E}')
        # Write the new text to the input file
        self._create_input_files(file_name=self.input_template, num=index + 1, text=self.new_text,
                                 new_folder='InputFiles')

    def _execute_serial(self, index):
        """
        Execute the model once using the input file of index number
        :param index: The simulation number
        :return:
        """
=======
        """
        Create one input file using the template and attach the index to the filename
        :param index: The simulation number
        :return:
        """
        # Create new text to write to file
        self.new_text = self._find_and_replace_var_names_with_values(var_names=self.var_names,
                                                                     samples=self.samples[index],
                                                                     template_text=self.template_text,
                                                                     index=index,
                                                                     user_format='{:.4E}')
        # Write the new text to the input file
        self._create_input_files(file_name=self.input_template, num=index + 1, text=self.new_text,
                                 new_folder='InputFiles')

    def _execute_serial(self, index):
        """
        Execute the model once using the input file of index number
        :param index: The simulation number
        :return:
        """
>>>>>>> dab0a1af
        self.model_command = (["python3", str(self.model_script), str(index)])
        subprocess.run(self.model_command)

    def _output_serial(self, index):
        """
        Execute the output script, obtain the output qoi and save it in qoi_list
        :param index: The simulation number
        :return:
        """
        # Run output module
        exec('from ' + self.output_script[:-3] + ' import ' + self.output_object_name)
        self.model_output = eval(self.output_object_name + '(index)')
        if self.output_is_class:
            self.qoi_list[index] = self.model_output.qoi
        else:
            self.qoi_list[index] = self.model_output

    def _input_parallel(self):
        """
        Create all the input files required
        :return:
        """
        # Loop over the number of samples and create input files in a folder in current directory
        for i in range(self.nsim):
            # Create new text to write to file
            new_text = self._find_and_replace_var_names_with_values(var_names=self.var_names,
                                                                    samples=self.samples[i],
                                                                    template_text=self.template_text,
                                                                    index=i,
                                                                    user_format='{:.4E}')
            # Write the new text to the input file
            self._create_input_files(file_name=self.input_template, num=i + 1, text=new_text,
                                     new_folder='InputFiles')
        if self.verbose:
            print('Created ' + str(self.nsim) + ' input files in the directory ./InputFiles. \n')

    def _execute_parallel(self):
        """
        Build the command string and execute the model in parallel using subprocess and gnu parallel
        :return:
        """
        # Check if logs folder exists, if not, create it
        if not os.path.exists("logs"):
            os.makedirs("logs")
        # If the user sets resume=True, do not delete log file. Else, delete logfile before running
        if self.resume is False:
            try:
                os.remove("logs/runtask.log")
            except OSError:
                pass
        self.parallel_string = "parallel --delay 0.2 --joblog logs/runtask.log --resume -j " + str(self.ntasks)

        # If running on MARCC cluster
        if self.cluster:
            self.srun_string = "srun -N " + str(self.ntasks) + " -n " + str(self.cores_per_task) + " exclusive"
            self.model_command_string = (self.parallel_string + self.srun_string + " 'python3 -u " +
                                         str(self.model_script) + "' {1} ::: {0.." + str(self.nsim - 1) + "}")
        else:  # If running locally
            self.model_command_string = (self.parallel_string + " 'python3 -u " +
                                         str(self.model_script) + "' {1} ::: {0.." + str(self.nsim - 1) + "}")

        # self.model_command = shlex.split(self.model_command_string)
        # subprocess.run(self.model_command)

        subprocess.run(self.model_command_string, shell=True)

    def _output_parallel(self, index):
        """
        Extract output from parallel execution
        :param index: The simulation number
        :return:
        """
        self._output_serial(index)

    ####################################################################################################################
    # Helper functions
    def _create_input_files(self, file_name, num, text, new_folder='InputFiles'):
        if not os.path.exists(new_folder):
            os.makedirs(new_folder)
        base_name = os.path.splitext(os.path.basename(file_name))
        new_name = os.path.join(new_folder, base_name[0] + "_" + str(num) + base_name[1])
        with open(new_name, 'w') as f:
            f.write(text)
        return

    def _find_and_replace_var_names_with_values(self, var_names, samples, template_text, index, user_format='{:.4E}'):
        # TODO: deal with cases which have both var1 and var11
        new_text = template_text
        for j in range(len(var_names)):
            string_regex = re.compile(r"<" + var_names[j] + r".*?>")
            count = 0
            for string in string_regex.findall(template_text):
                temp = string.replace(var_names[j], "samples[" + str(j) + "]")
                temp = eval(temp[1:-1])
                if isinstance(temp, collections.Iterable):
                    temp = np.array(temp).flatten()
                    to_add = ''
                    for i in range(len(temp) - 1):
                        to_add += str(temp[i]) + ', '
                    to_add += str(temp[-1])
                else:
                    to_add = str(temp)
                new_text = new_text[0:new_text.index(string)] + to_add \
                           + new_text[(new_text.index(string) + len(string)):]
                count += 1
            if self.verbose:
                if index == 0:
                    if count > 1:
                        print(
                            "Found " + str(count) + " instances of variable: '" + var_names[j] + "' in the input file.")
                    else:
                        print(
                            "Found " + str(count) + " instance of variable: '" + var_names[j] + "' in the input file.")
        return new_text

    def _is_list_of_strings(self, lst):
        return bool(lst) and isinstance(lst, list) and all(isinstance(elem, str) for elem in lst)

    def _check_python_model(self):
        # Get the names of the classes and functions in the imported module
        import inspect
        class_list = []
        function_list = []
        for name, obj in inspect.getmembers(self.python_model):
            if inspect.isclass(obj):
                class_list.append(name)
            elif inspect.isfunction(obj):
                function_list.append(name)

        # There should be at least one class or function in the module - if not there, exit with error.
        if class_list is [] and function_list is []:
            raise ValueError(
                "A python model should be defined as a function or class in the script.")

        else:  # If there is at least one class or function in the module
            # If the model object name is not given as input and there is only one class or function,
            # take that class name or function name to run the model.
            if self.model_object_name is None and len(class_list) + len(function_list) == 1:
                if len(class_list) == 1:
                    self.model_object_name = class_list[0]
                elif len(function_list) == 1:
                    self.model_object_name = function_list[0]

            # If there is a model_object_name given, check if it is in the list.
            if self.model_object_name in class_list:
                if self.verbose:
                    print('The model class that will be run: ' + self.model_object_name)
                self.model_is_class = True
            elif self.model_object_name in function_list:
                if self.verbose:
                    print('The model function that will be run: ' + self.model_object_name)
                self.model_is_class = False
            else:
                if self.model_object_name is None:
                    raise ValueError("There are more than one objects in the module. Specify the name of the function "
                                     "or class which has to be executed.")
                else:
                    print('You specified the model object name as: ' + str(self.model_object_name))
                    raise ValueError("The file does not contain an object which was specified as the model.")

    def _check_output_module(self):
        # Get the names of the classes and functions in the imported module
        import inspect
        class_list = []
        function_list = []
        for name, obj in inspect.getmembers(self.output_module):
            if inspect.isclass(obj):
                class_list.append(name)
            elif inspect.isfunction(obj):
                function_list.append(name)

        # There should be at least one class or function in the module - if not there, exit with error.
        if class_list is [] and function_list is []:
            raise ValueError(
                "A python model should be defined as a function or class in the script.")

        else:  # If there is at least one class or function in the module
            # If the model object name is not given as input and there is only one class or function,
            # take that class name or function name to run the model.
            if self.output_object_name is None and len(class_list) + len(function_list) == 1:
                if len(class_list) == 1:
                    self.output_object_name = class_list[0]
                elif len(function_list) == 1:
                    self.output_object_name = function_list[0]

            # If there is a model_object_name given, check if it is in the list.
            if self.output_object_name in class_list:
                if self.verbose:
                    print('The output class that will be run: ' + self.output_object_name)
                self.output_is_class = True
            elif self.output_object_name in function_list:
                if self.verbose:
                    print('The output function that will be run: ' + self.output_object_name)
                self.output_is_class = False
            else:
                if self.output_object_name is None:
                    raise ValueError("There are more than one objects in the module. Specify the name of the function "
                                     "or class which has to be executed.")
                else:
                    print('You specified the output object name as: ' + str(self.output_object_name))
                    raise ValueError("The file does not contain an object which was specified as the output processor.")

    ####################################################################################################################
    # Unused functions
    def _collect_output(self, qoi_list, qoi_output, pos):
        qoi_list[pos] = qoi_output
        return qoi_list

    # def _run_parallel_python_chunked(self, some_samples):
    #     par_res = [[] for i in range(some_samples.shape[0])]
    #     for i in range(some_samples.shape[0]):
    #         exec('from ' + self.model_script[:-3] + ' import ' + self.model_object_name)
    #         parallel_output = eval(self.model_object_name + '(some_samples[i])')
    #         if self.model_is_class:
    #             par_res[i] = parallel_output.qoi
    #         else:
    #             par_res[i] = parallel_output
    #
    #     return par_res




# """This module contains functionality for the run model method supported in UQpy."""
#
# import os
# import numpy as np
# import sys
#
#
# class RunModel:
#
#     """
#     A class used to run a computational model a specified sample points.
#
#     This class takes samples, either passed as a variable or read through a text file, and runs a specified
#     computational model at those sample points. This can be done by either passing variables and running entirely in
#     python or by calling shell scripts that run a third-party software model.
#
#     Input:
#     :param samples: The sample values at which the model will be evaluated. Samples can be passed directly as an array
#                         or can be passed through the text file 'UQpy_Samples.txt'. If passing samples via text file, set
#                         samples = None or do not set the samples input.
#     :type samples: ndarray
#
#     :param dimension: The dimension of the random variable whose samples are being passed to the model.
#     :type dimension: int
#
#     :param model_type: Define the model as a python file or as a third party software model (e.g. Matlab, Abaqus, etc.)
#             Options: None - Run a third party software model
#                      'python' - Run a python model. When selected, the python file must contain a class RunPythonModel
#                                 that takes, as input, samples and dimension and returns quantity of interest (qoi) in
#                                 in list form where there is one item in the list per sample. Each item in the qoi list
#                                 may take type the user prefers.
#             Default: None
#     :type model_type: str
#
#     :param model_script: Defines the script (must be either a shell script (.sh) or a python script (.py)) used to call
#                             the model.
#                          This is a user-defined script that must be provided.
#                          If model_type = 'python', this must be a python script (.py) having a specified class
#                             structure. Details on this structure can be found in the UQpy documentation.
#     :type: model_script: str
#
#     :param input_script: Defines the script (must be either a shell script (.sh) or a python script (.py)) that takes
#                             samples generated by UQpy from the sample file generated by UQpy (UQpy_run_{0}.txt) and
#                             imports them into a usable input file for the third party solver. Details on
#                             UQpy_run_{0}.txt can be found in the UQpy documentation.
#                          If model_type = None, this is a user-defined script that the user must provide.
#                          If model_type = 'python', this is not used.
#     :type: input_script: str
#
#     :param output_script: (Optional) Defines the script (must be either a shell script (.sh) or python script (.py))
#                             that extracts quantities of interest from third-party output files and saves them to a file
#                             (UQpy_eval_{}.txt) that can be read for postprocessing and adaptive sampling methods by
#                             UQpy.
#                           If model_type = None, this is an optional user-defined script. If not provided, all run files
#                             and output files will be saved in the folder 'UQpyOut' placed in the current working
#                             directory. If provided, the text files UQpy_eval_{}.txt are placed in this directory and all
#                             other files are deleted.
#                           If model_type = 'python', this is not used.
#     :type output_script: str
#
#     :param cpu: Number of CPUs over which to run the job.
#                 UQpy distributes the total number of model evaluations over this number of CPUs
#                 Default: 1 - Runs serially
#     :type cpu: int
#
#     Output:
#     :return model_eval: An instance of a sub-class that contains the model solutions. Depending on how the model
#                             is run, model_eval is an instance of a different class.
#                         If model_type = 'python', model_eval is an instance of the class RunPythonModel defined in the
#                             python model_script.
#                         If model_type = 'None' and cpu <= 1, model_eval is an instance of the class RunSerial
#                         If model_type = 'None' and cpu > 1, model_eval is an instance of the class RunParallel
#                         Regardless of model_type, model_eval has the following key attributes:
#                             model_eval.samples = Sample values at which the model has been evaluated.
#                             model_eval.QOI = Solution of the model at each sample value.
#     :rtype: model_eval: list
#                         In general it is a list. The two key attributes of model_eval have the following type:
#                                 model_eval.samples = numpy array
#                                 model_eval.QOI = list
#     """
#
#     # Authors: Dimitris G. Giovanis, Michael D. Shields
#     # Last Modified: 6/7/18 by Dimitris G. Giovanis
#
#     def __init__(self, samples=None, dimension=None, model_type=None, model_script=None, input_script=None,
#                  output_script=None,  cpu=None):
#
#         self.CPUs = cpu
#         self.model_type = model_type
#         self.model_script = model_script
#         self.input_script = input_script
#         self.output_script = output_script
#         self.dimension = dimension
#         self.model_eval = list
#
#         # If samples=None, then samples must be imported from UQpy_Samples.txt. Load the file and assign the samples to
#         # 'self.samples'. Otherwise, read the samples as input.
#         if samples is None and os.path.isfile('UQpy_Samples.txt'):
#             self.samples = np.loadtxt('UQpy_Samples.txt', dtype=np.float32)
#             if self.samples.ndim == 1:
#                 if self.dimension == 1:
#                     self.samples = self.samples.reshape(self.samples.shape[0], self.dimension)
#                 else:
#                     self.samples = self.samples.reshape(1, self.samples.shape[0])
#         elif samples is not None:
#             self.samples = samples
#         else:
#             raise ValueError('Samples must be provided either as input to RunModel or from UQpy_Samples.txt')
#
#         ################################################################################################################
#         # Run a python model by importing the user-specified model_script file
#         # model_script must contain a class RunPythonModel - See documentation for details.
#         if self.model_type == 'python':
#             # Check that the script is a python file
#             if not self.model_script.lower().endswith('.py'):
#                 raise ValueError('A python script, with extension .py, must be provided.')
#
#             model_script = self.model_script[:-3]
#             python_model = __import__(model_script)
#             print("\nEvaluating the model...\n")
#             self.model_eval = python_model.RunPythonModel(self.samples, self.dimension)
#
#         ################################################################################################################
#         # Run a third-party software model with file-passing
#         elif self.model_type is None:
#             import shutil
#             current_dir = os.getcwd()
#
#             ############################################################################################################
#             # Create a unique temporary directory 'tmp'.
#             # Run the model from this directory.
#             # Move the data generated by the model to the directory 'UQpyOut'
#             # Remove 'tmp' after completion.
#             folder_name = 'UQpyOut'
#             output_directory = os.path.join(current_dir, folder_name)
#
#             # Create a list of all of the working files
#             model_files = list()
#             for f_name in os.listdir(current_dir):
#                 path = os.path.join(current_dir, f_name)
#                 if not os.path.isdir(path):
#                     model_files.append(path)
#
#             # Create tmp directory
#             dir_path = os.path.join(current_dir, 'tmp')
#             if os.path.exists(dir_path) and os.path.isdir(dir_path):
#                 shutil.rmtree(dir_path)
#             os.makedirs('tmp', exist_ok=False)
#             work_dir = os.path.join(current_dir, 'tmp')
#
#             # Copy files from the model list to tmp
#             for file_name in model_files:
#                 full_file_name = os.path.join(current_dir, file_name)
#                 shutil.copy(full_file_name, work_dir)
#
#             # Change current working directory to tmp
#             os.chdir(os.path.join(current_dir, work_dir))
#
#             # Check for parallel or serial processing
#             if self.CPUs != 1 and self.CPUs is not None:
#                 parallel_processing = True
#                 import multiprocessing
#                 n_cpu = multiprocessing.cpu_count()
#                 if self.CPUs > n_cpu:
#                     print("Error: You have available {0:1d} CPUs. Start parallel computing ..."
#                           "using {0:1d} CPUs".format(n_cpu))
#                     self.CPUs = n_cpu
#             else:
#                 parallel_processing = False
#
#             # Run the model
#             print("\nEvaluating the model...\n")
#             if parallel_processing is True:
#                 self.model_eval = self.RunParallel(samples=self.samples, cpu=self.CPUs, dimension=self.dimension,
#                                                    model_script=self.model_script, input_script=self.input_script,
#                                                    output_script=self.output_script)
#             else:
#                 if self.output_script is not None:
#                     self.model_eval = self.RunSerial(samples=self.samples, dimension=self.dimension,
#                                                      model_script=self.model_script, input_script=self.input_script,
#                                                      output_script=self.output_script)
#                 else:
#                     self.RunSerial(self.samples)
#
#             # Move the data to directory UQpyOut
#             os.makedirs(output_directory, exist_ok=True)
#
#             path = os.path.join(current_dir, work_dir)
#
#             if self.output_script is not None:
#                 src_files = [filename for filename in os.listdir(path) if filename.startswith("UQpy_eval_")]
#
#                 for file_name in src_files:
#                     full_file_name = os.path.join(path, file_name)
#                     shutil.copy(full_file_name, output_directory)
#             else:
#                 src_files = [filename for filename in os.listdir(path)]
#
#                 for file_name in src_files:
#                     full_file_name = os.path.join(path, file_name)
#                     shutil.copy(full_file_name, output_directory)
#
#             # Delete the tmp working directory
#             shutil.rmtree(work_dir)
#             os.chdir(current_dir)
#
#     ####################################################################################################################
#     class RunSerial:
#
#         """
#         A subclass of RunModel to run a third-party software model serially (without parallel processing).
#
#         Most attributes of this subclass are inherited from RunModel. The only variable that is not inherited is QOI.
#
#         Input:
#         :param samples: Inherited from RunModel. See its documentation.
#         :type samples: ndarray
#
#         :param dimension: Inherited from RunModel. See its documentation.
#         :type dimension: int
#
#         :param model_script: Inherited from RunModel. See its documentation.
#         :type: model_script: str
#
#         :param input_script: Inherited from RunModel. See its documentation.
#         :type: input_script: str
#
#         :param output_script: Inherited from RunModel. See its documentation.
#         :type output_script: str
#
#         Output:
#         :return QOI: List containing the Quantity of Interest from the simulations
#                     Each item in the list corresponds to one simulation
#         :rtype QOI: list
#                     Each item in the list may be of arbitrary data type (e.g. int, float, ndarray, etc.)
#         """
#
#         # Authors: Dimitris G. Giovanis, Michael D. Shields
#         # Updated: 6/7/18 by Michael D. Shields & Dimitris G. Giovanis
#
#         def __init__(self, samples=None, dimension=None, model_script=None, input_script=None, output_script=None):
#
#             self.dimension = dimension
#             self.model_script = model_script
#             self.input_script = input_script
#             self.output_script = output_script
#             self.samples = samples
#             self.QOI = list()
#
#             for i in range(self.samples.shape[0]):
#
#                 # Write each value of UQpy_Samples.txt (self.samples) into a separate *.txt file
#                 with open('UQpy_run_{0}.txt'.format(i), 'wb') as f:
#                     np.savetxt(f, self.samples[i, :], fmt='%0.5f')
#
#                 # Run input_script to create the input file for the model
#                 # input_script is a user defined script that converts UQpy_run_{0}.txt into a usable input file for
#                 #   third party software.
#                 if self.input_script.lower().endswith('.sh'):
#                     join_input_script = './{0} {1}'.format(self.input_script, i)
#                     os.system(join_input_script)
#                 elif self.input_script.lower().endswith('.py'):
#                     join_input_script = 'python {0} {1}'.format(self.input_script, i)
#                     os.system(join_input_script)
#                 else:
#                     print('Unrecognized script type. Options are shell script (.sh) or python script (.py).')
#                     sys.exit()
#
#                 # Run model_script to run the model
#                 # model_script is a user defined script that calls the third-party model.
#                 if self.model_script.lower().endswith('.sh'):
#                     join_model_script = './{0} {1}'.format(self.model_script, i)
#                     os.system(join_model_script)
#                 elif self.model_script.lower().endswith('.py'):
#                     join_model_script = 'python {0} {1}'.format(self.model_script, i)
#                     os.system(join_model_script)
#                 else:
#                     print('Unrecognized script type. Options are shell script (.sh) or python script (.py).')
#                     sys.exit()
#
#                 if self.output_script is not None:
#                     # Run output_script to extract output of interest from model output files.
#                     if self.output_script.lower().endswith('.sh'):
#                         join_output_script = './{0} {1}'.format(self.output_script, i)
#                         os.system(join_output_script)
#                     elif self.output_script.lower().endswith('.py'):
#                         join_output_script = 'python {0} {1}'.format(self.output_script, i)
#                         os.system(join_output_script)
#                     else:
#                         print('Unrecognized script type. Options are shell script (.sh) or python script (.py).')
#                         sys.exit()
#
#                     # Save the results from each simulation to a separate text file
#                     self.QOI.append(np.loadtxt('UQpy_eval_{}.txt'.format(i)))
#
#     ####################################################################################################################
#     class RunParallel:
#
#         """
#         A subclass of RunModel to run a third-party software model with parallel processing.
#
#         Most attributes of this subclass are inhereted from RunModel. The only variable that is not inherited is QOI.
#
#         Input:
#         :param samples: Inherited from RunModel. See its documentation.
#         :type samples: ndarray
#
#         :param dimension: Inherited from RunModel. See its documentation.
#         :type dimension: int
#
#         :param model_script: Inherited from RunModel. See its documentation.
#         :type: model_script: str
#
#         :param input_script: Inherited from RunModel. See its documentation.
#         :type: input_script: str
#
#         :param output_script: Inherited from RunModel. See its documentation.
#         :type output_script: str
#
#         Output:
#         :return QOI: List containing the Quantity of Interest from the simulations
#                     Each item in the list corresponds to one simulation
#         :rtype QOI: list
#                     Each item in the list may be of arbitrary data type (e.g. int, float, ndarray, etc.)
#         """
#
#         # Authors: Dimitris Giovanis, Michael D. Shields
#         # Updated: 5/1/18 by Michael D. Shields & Dimitris Giovanis
#
#         def __init__(self, samples=None, cpu=None, model_script=None, input_script=None, output_script=None,
#                      dimension=None):
#
#             self.samples = samples
#             self.dimension = dimension
#             self.CPUs = cpu
#             self.model_script = model_script
#             self.input_script = input_script
#             self.output_script = output_script
#
#             from multiprocessing import Process
#             from multiprocessing import Queue
#
#             jobs_per_cpu = int(np.floor(self.samples.shape[0]/self.CPUs))
#             jobs_remaining = np.mod(self.samples.shape[0], self.CPUs)
#             if jobs_per_cpu == 0:
#                 self.CPUs = jobs_remaining
#                 print('The number of CPUs used is {}\n '.format(self.CPUs))
#
#             # Break the simulation set into sets to be run over each CPU
#             batch_ind = self.chunk_samples_cpu()
#
#             # Initialize the parallel processing queue and processes
#             que = Queue()
#             jobs = [Process(target=self.run_parallel_model, args=(batch_ind[a], que)) for a in
#                     range(self.CPUs)]
#
#             # Start the parallel processes.
#             for j in jobs:
#                 j.start()
#             for j in jobs:
#                 j.join()
#
#             # Collect the results from the processes and sort them into the original sample order.
#             self.QOI = [None]*self.samples.shape[0]
#             results = [que.get(j) for j in jobs]
#             for i in range(self.CPUs):
#                 k = 0
#                 for j in results[i][0]:
#                     self.QOI[j] = results[i][1][k]
#                     k = k+1
#
#         ################################################################################################################
#         # Function to call the model
#         def run_parallel_model(self, job_index, que):
#
#             if self.samples.size == 1:
#                 self.samples = self.samples.reshape(1, 1)
#
#             if len(self.samples.shape) == 1 and self.dimension != 1:
#                 self.samples = self.samples.reshape(1, self.samples.shape[0])
#             elif len(self.samples.shape) == 1 and self.dimension == 1:
#                 self.samples = self.samples.reshape(self.samples.shape[0], 1)
#
#             model_eval = list()
#             for i in job_index:
#
#                 # Write each value of UQpyOut.txt into a *.txt file
#                 np.savetxt('UQpy_run_{0}.txt'.format(int(i)), self.samples[i, :], newline=' ', delimiter=',',
#                            fmt='%0.5f')
#
#                 # Run the input script to convert UQpy_run_X.txt to a valid model input
#                 if self.input_script.lower().endswith('.sh'):
#                     join_input_script = './{0} {1}'.format(self.input_script, int(i))
#                     os.system(join_input_script)
#                 else:
#                     print('Unrecognized type of input file script. Must be .sh')
#                     sys.exit()
#
#                 # Run the third-party model script (model_script)
#                 if self.model_script.lower().endswith('.sh'):
#                     join_model_script = './{0} {1}'.format(self.model_script, int(i))
#                     os.system(join_model_script)
#                 else:
#                     print('Unrecognized type of model file')
#                     sys.exit()
#
#                 # Run the output script to convert model results to UQpy_eval_X.txt to be read by UQpy
#                 if self.output_script.lower().endswith('.sh'):
#                     join_output_script = './{0} {1}'.format(self.output_script, int(i))
#                     os.system(join_output_script)
#                 else:
#                     print('Unrecognized type of Input file')
#                     sys.exit()
#
#                 model_eval.append(np.loadtxt('UQpy_eval_{0}.txt'.format(int(i))))
#
#                 src_files = 'UQpy_eval_{0}.txt'.format(int(i))
#                 file_new = src_files.replace("UQpy_eval_{0}.txt".format(int(i)), "Model_{0}.txt".format(int(i)))
#                 os.rename(src_files, file_new)
#
#             model_eval = que.put([job_index, model_eval])
#
#             return model_eval
#
#         ################################################################################################################
#         # Chunk the samples into batches
#
#         def chunk_samples_cpu(self):
#
#             size_ = np.array([np.ceil(self.samples.shape[0]/self.CPUs)]).astype(int)
#             dif = np.sum(size_) - self.samples.shape[0]
#             for k in range(dif):
#                 size_[k] = size_[k] - 1
#             batches = np.zeros(self.CPUs)
#             batch_ind = np.zeros(self.CPUs)
#             for i in range(self.CPUs):
#                 if i == 0:
#                     batch_ind[i] = range(size_[i])
#                 else:
#                     batch_ind[i] = range(int(np.sum(size_[:i])), int(np.sum(size_[:i+1])))
#                 batches[i] = self.samples[batch_ind[i], :]
#             return batch_ind, batches<|MERGE_RESOLUTION|>--- conflicted
+++ resolved
@@ -30,56 +30,6 @@
     """
     Run a computational model at specified sample points.
 
-<<<<<<< HEAD
-    This class is the interface between UQpy and models. The model is called in a Python script whose name must be
-    passed as one the arguments to the RunModel call. If the model is in Python, UQpy can interface with the model
-    without the need for an input file. In this case, UQpy imports the model module and executes the model object. If
-    the model is not in Python, RunModel must be provided the name of a template input file and an output Python script
-    along with the name of the Python script containing the model.
-
-
-    :param samples: Samples to be passed as inputs to the model. Either a ndarray or a list can be passed as samples.
-    If a ndarray is passed, each row of the ndarray contains one set of samples required for one execution of the model.
-    (The first dimension of the ndarray is considered to be the number of rows.)
-    If a list is passed, each item of the list contains one set of samples required for one execution of the model.
-    :type samples: ndarray or list
-
-    :param model_script: The filename of the Python script which contains commands to execute the model. The model
-    script must be present in the same directory from where RunModel is called.
-    :type model_script: str
-
-    :param model_object_name: The name of the function or class within model_script which executes the model. If there
-    is only one function or class in the model_script, then it is not necessary to specify the model_object_name. If
-    there are multiple objects within the model_script, then model_object_name must be specified.
-    :type model_object_name: str
-
-    :param input_template: The name of the template input file which will be used to generate input files for each
-    run of the model. This must be specified to choose the workflow where the model to be executed is not in
-    Python.
-    :type input_template: str
-
-    :param var_names: A list containing the names of the variables which are present in the template input files. If an
-    input template is provided and a list of variable names is not passed or if None is passed, then the default
-    variable names x0, x1, x2,...,xn are created and used by RunModel, where n is the number of variables. The
-    number of variables is equal to the shape of the first row if an ndarray is passed as samples or the
-    shape of the first item if a list of samples is passed to RunModel.
-    :type var_names: list of str or None
-
-    :param output_script: The filename of the Python script which contains the commands to process the output. Whenever
-    an input template is used to run the model, an output script must be written to return the output to RunModel.
-    :type output_script: str
-
-    :param output_object_name: The name of the function or class which has the output values. If the object is a
-    class named cls, the output must be saved as cls.qoi. If it a function, it should return the output quantity of
-    interest. If there is only one function or only one class in output_script, then it is not necessary to specify
-    the output_object_name. If there are more than one objects in output_script, then the output_object_name must be
-    specified.
-    :type output_object_name: str
-
-    :param ntasks: Number of tasks to be run in parallel. By default, this is equal to 1 and the models are executed
-    serially. Setting ntasks as equal to a positive integer greater than 1 will trigger the parallel
-    workflow. RunModel uses GNU parallel to execute models which require an input template and the concurrent module
-=======
     This class is the interface between UQpy and computational models. The model is called in a Python script whose
     name must be passed as one the arguments to the RunModel call. If the model is in Python, UQpy can interface with
     the model without the need for an input file. In this case, UQpy imports the model module and executes the model
@@ -140,35 +90,10 @@
     By default, ntasks = 1 and the models are executed serially. Setting ntasks equal to a positive integer greater than
     1 will trigger the parallel workflow.
     RunModel uses GNU parallel to execute models which require an input template in parallel and the concurrent module
->>>>>>> dab0a1af
     to execute Python models in parallel.
     :type ntasks: int
 
     :param cores_per_task: Number of cores to be used by each task.
-<<<<<<< HEAD
-    :type cores_per_task: int
-
-    :param nodes: On MARCC, each node has 24 cores_per_task. Specify the number of nodes if more than one node is
-    required.
-    :type nodes: int
-
-    :param resume: This option can be set to True if a parallel execution of a model with input template failed to
-    finish running all jobs. GNU parallel will then run only the jobs which failed to execute.
-    :type resume: Boolean
-
-    :param verbose: This option can be set to True if you want RunModel to print status messages to the screen
-    during execution. It is False by default.
-    :type verbose: Boolean
-
-    :param model_dir: Set model_dir to a string which is the name of the directory where you want the model to be
-    executed. model_dir is None by default. If model_dir is passed a string, then a new directory is created by RunModel
-    within the current directory whose name is model_dir appended with a timestamp.
-    :type model_dir: str or None
-
-    :param cluster: Set this option to True if executing on the cluster. Setting cluster to True, enables RunModel to
-    execute the model using the necessary SLURM commands. This is False by default.
-    :type cluster: Boolean
-=======
     In cases where a third-party model runs across multiple CPUs, this optional attribute allocates the necessary
     resources to each model evaluation.
     cores_per_task is not used in the Python model workflow
@@ -213,7 +138,6 @@
     files by output_script. This is a list of length equal to the number of simulations. Each item of this list contains
     the quantity of interest from the associated simulation.
     :rtype: RunModel.qoi_list: list
->>>>>>> dab0a1af
     """
 
     def __init__(self, samples=None, model_script=None, model_object_name=None,
@@ -284,7 +208,6 @@
         self.model_object_name = model_object_name
         # Save option for resuming parallel execution
         self.resume = resume
-<<<<<<< HEAD
 
         # Output related
         self.output_script = output_script
@@ -312,9 +235,10 @@
                 self.template_text = str(f.read())
 
             # Import the output script
-            self.output_module = __import__(self.output_script[:-3])
-            # Run function which checks if the output module has the output object
-            self._check_output_module()
+            if self.output_script is not None:
+                self.output_module = __import__(self.output_script[:-3])
+                # Run function which checks if the output module has the output object
+                self._check_output_module()
 
             # Run the serial execution or parallel execution depending on ntasks
             if self.ntasks == 1:
@@ -334,58 +258,6 @@
             else:
                 self._parallel_python_execution()
 
-=======
-
-        # Output related
-        self.output_script = output_script
-        self.output_object_name = output_object_name
-        # Initialize a list of nsim None values. The ith position in the list will hold the qoi of the ith simulation.
-        self.qoi_list = [None] * self.nsim
-
-        # Number of tasks
-        self.ntasks = ntasks
-        # Number of cores_per_task
-        self.cores_per_task = cores_per_task
-        # Number of nodes
-        self.nodes = nodes
-
-        # If running on cluster or not
-        self.cluster = cluster
-
-        # Check if there is a template input file or not and execute the appropriate function
-        if self.input_template is not None:  # If there is a template input file
-            # Check if it is a file and is readable
-            assert os.path.isfile(self.input_template) and os.access(self.input_template, os.R_OK), \
-                "File {} doesn't exist or isn't readable".format(self.input_template)
-            # Read in the text from the template file
-            with open(self.input_template, 'r') as f:
-                self.template_text = str(f.read())
-
-            # Import the output script
-            if self.output_script is not None:
-                self.output_module = __import__(self.output_script[:-3])
-                # Run function which checks if the output module has the output object
-                self._check_output_module()
-
-            # Run the serial execution or parallel execution depending on ntasks
-            if self.ntasks == 1:
-                self._serial_execution()
-            else:
-                self._parallel_execution()
-
-        else:  # If there is no template input file supplied
-            # Import the python module
-            self.python_model = __import__(self.model_script[:-3])
-            # Run function which checks if the python model has the model object
-            self._check_python_model()
-
-            # Run the serial execution or parallel execution depending on ntasks
-            if self.ntasks == 1:
-                self._serial_python_execution()
-            else:
-                self._parallel_python_execution()
-
->>>>>>> dab0a1af
         # Return to current directory
         if self.model_dir is not None:
             os.chdir(current_dir)
@@ -408,12 +280,8 @@
             self._execute_serial(i)
 
             # Call the output function
-<<<<<<< HEAD
-            self._output_serial(i)
-=======
             if self.output_script is not None:
                 self._output_serial(i)
->>>>>>> dab0a1af
 
     ####################################################################################################################
     def _parallel_execution(self):
@@ -534,7 +402,6 @@
 
     ####################################################################################################################
     def _input_serial(self, index):
-<<<<<<< HEAD
         """
         Create one input file using the template and attach the index to the filename
         :param index: The simulation number
@@ -556,29 +423,6 @@
         :param index: The simulation number
         :return:
         """
-=======
-        """
-        Create one input file using the template and attach the index to the filename
-        :param index: The simulation number
-        :return:
-        """
-        # Create new text to write to file
-        self.new_text = self._find_and_replace_var_names_with_values(var_names=self.var_names,
-                                                                     samples=self.samples[index],
-                                                                     template_text=self.template_text,
-                                                                     index=index,
-                                                                     user_format='{:.4E}')
-        # Write the new text to the input file
-        self._create_input_files(file_name=self.input_template, num=index + 1, text=self.new_text,
-                                 new_folder='InputFiles')
-
-    def _execute_serial(self, index):
-        """
-        Execute the model once using the input file of index number
-        :param index: The simulation number
-        :return:
-        """
->>>>>>> dab0a1af
         self.model_command = (["python3", str(self.model_script), str(index)])
         subprocess.run(self.model_command)
 
