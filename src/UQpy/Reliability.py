--- conflicted
+++ resolved
@@ -29,7 +29,6 @@
 from UQpy.Transformations import *
 import warnings
 
-
 ########################################################################################################################
 ########################################################################################################################
 #                                        Subset Simulation
@@ -173,8 +172,8 @@
         if self.verbose:
             print('UQpy: Subset Simulation Complete!')
 
-    # -----------------------------------------------------------------------------------------------------------------------
-    # The run function executes the chosen subset simulation algorithm
+#-----------------------------------------------------------------------------------------------------------------------
+# The run function executes the chosen subset simulation algorithm
     def run(self):
         """
         Execute subset simulation
@@ -231,7 +230,7 @@
 
             # Increment the conditional level
             step = step + 1
-
+            
             # Initialize the samples and the performance function at the next conditional level
             self.samples.append(np.zeros_like(self.samples[step - 1]))
             self.samples[step][:n_keep] = self.samples[step - 1][g_ind[0:n_keep], :]
@@ -240,20 +239,12 @@
 
             # Initialize a new MCMC object for each conditional level
             new_mcmc_object = MCMC(dimension=self.mcmc_objects[0].dimension,
-<<<<<<< HEAD
-                                   algorithm=self.mcmc_objects[0].algorithm,
-                                   pdf_target=self.mcmc_objects[0].pdf_target,
-                                   log_pdf_target=self.mcmc_objects[0].log_pdf_target,
-                                   args_target=self.mcmc_objects[0].args_target,
-                                   seed=np.atleast_2d(self.samples[step][:n_keep, :]))
-=======
                                        algorithm=self.mcmc_objects[0].algorithm,
                                        log_pdf_target=self.mcmc_objects[0].log_pdf_target,
                                        pdf_target=self.mcmc_objects[0].pdf_target,
                                        args_target=self.mcmc_objects[0].args_target,
                                        seed=np.atleast_2d(self.samples[step][:n_keep, :]))
             new_mcmc_object.algorithm_inputs = self.mcmc_objects[0].algorithm_inputs
->>>>>>> 5c4c3dc2
             self.mcmc_objects.append(new_mcmc_object)
 
             # Set the number of samples to propagate each chain (n_prop) in the conditional level
@@ -264,19 +255,19 @@
                 raise AttributeError(
                     'UQpy: The number of samples per subset (nsamples_ss) must be an integer multiple of '
                     'the number of MCMC chains.')
-
+            
             # Propagate each chain n_prop times and evaluate the model to accept or reject.
-            for i in range(n_prop - 1):
+            for i in range(n_prop-1):
 
                 # Propagate each chain
                 if i == 0:
-                    self.mcmc_objects[step].run(nsamples=2 * self.mcmc_objects[step].nchains)
+                    self.mcmc_objects[step].run(nsamples=2*self.mcmc_objects[step].nchains)
                 else:
                     self.mcmc_objects[step].run(nsamples=self.mcmc_objects[step].nchains)
 
                 # Decide whether a new simulation is needed for each proposed state
-                a = self.mcmc_objects[step].samples[i * n_keep:(i + 1) * n_keep, :]
-                b = self.mcmc_objects[step].samples[(i + 1) * n_keep:(i + 2) * n_keep, :]
+                a = self.mcmc_objects[step].samples[i*n_keep:(i+1)*n_keep, :]
+                b = self.mcmc_objects[step].samples[(i+1)*n_keep:(i+2)*n_keep, :]
                 test1 = np.equal(a, b)
                 test = np.logical_and(test1[:, 0], test1[:, 1])
 
@@ -286,29 +277,30 @@
                 ind_true = [i for i, val in enumerate(test) if val]
 
                 # Do not run the model for those samples where the MCMC state remains unchanged.
-                self.samples[step][[x + (i + 1) * n_keep for x in ind_true], :] = \
+                self.samples[step][[x+(i+1)*n_keep for x in ind_true], :] = \
                     self.mcmc_objects[step].samples[ind_true, :]
                 self.g[step][[x + (i + 1) * n_keep for x in ind_true], :] = self.g[step][ind_true, :]
 
                 # Run the model at each of the new sample points
-                x_run = self.mcmc_objects[step].samples[[x + (i + 1) * n_keep for x in ind_false], :]
-                self.runmodel_object.run(samples=x_run)
-
-                # Temporarily save the latest model runs
-                g_temp = np.asarray(self.runmodel_object.qoi_list[-len(x_run):])
-
-                # Accept the states with g <= g_level
-                ind_accept = np.where(g_temp[:, 0] <= self.g_level[step - 1])[0]
-                for ii in ind_accept:
-                    self.samples[step][(i + 1) * n_keep + ind_false[ii]] = x_run[ii]
-                    self.g[step][(i + 1) * n_keep + ind_false[ii]] = g_temp[ii]
-
-                # Reject the states with g > g_level
-                ind_reject = np.where(g_temp[:, 0] > self.g_level[step - 1])[0]
-                for ii in ind_reject:
-                    self.samples[step][(i + 1) * n_keep + ind_false[ii]] = \
-                        self.samples[step][i * n_keep + ind_false[ii]]
-                    self.g[step][(i + 1) * n_keep + ind_false[ii]] = self.g[step][i * n_keep + ind_false[ii]]
+                x_run = self.mcmc_objects[step].samples[[x+(i+1)*n_keep for x in ind_false], :]
+                if x_run.size != 0:
+                    self.runmodel_object.run(samples=x_run)
+
+                    # Temporarily save the latest model runs
+                    g_temp = np.asarray(self.runmodel_object.qoi_list[-len(x_run):])
+
+                    # Accept the states with g <= g_level
+                    ind_accept = np.where(g_temp[:, 0] <= self.g_level[step - 1])[0]
+                    for ii in ind_accept:
+                        self.samples[step][(i + 1) * n_keep + ind_false[ii]] = x_run[ii]
+                        self.g[step][(i + 1) * n_keep + ind_false[ii]] = g_temp[ii]
+
+                    # Reject the states with g > g_level
+                    ind_reject = np.where(g_temp[:, 0] > self.g_level[step - 1])[0]
+                    for ii in ind_reject:
+                        self.samples[step][(i + 1) * n_keep + ind_false[ii]] = \
+                            self.samples[step][i * n_keep + ind_false[ii]]
+                        self.g[step][(i + 1) * n_keep + ind_false[ii]] = self.g[step][i * n_keep + ind_false[ii]]
 
             g_ind = np.argsort(self.g[step][:, 0])
             self.g_level.append(self.g[step][g_ind[n_keep]])
@@ -329,8 +321,8 @@
 
         return pf, cov1, cov2
 
-    # -----------------------------------------------------------------------------------------------------------------------
-    # Support functions for subset simulation
+# -----------------------------------------------------------------------------------------------------------------------
+# Support functions for subset simulation
 
     def init_sus(self):
         """
@@ -365,9 +357,6 @@
             raise AttributeError('UQpy: The maximum subset level (max_level) must be integer valued.')
 
     def cov_sus(self, step):
-<<<<<<< HEAD
-        # Compute the coefficient of variation of the samples in a conditional level
-=======
 
         """
         Compute the coefficient of variation of the samples in a conditional level
@@ -388,7 +377,6 @@
         :param d2: Coefficient of variation in conditional level with dependent chains
         :type d2: float
         """
->>>>>>> 5c4c3dc2
 
         # Here, we assume that the initial samples are drawn to be uncorrelated such that the correction factors do not
         # need to be computed.
@@ -450,7 +438,7 @@
         r = r / r0
 
         for i in range(n_s - 1):
-            gam[i] = (1 - ((i + 1) / n_s)) * r[i + 1]
+            gam[i] = (1 - ((i + 1) / n_s)) * r[i+1]
         gam = 2 * np.sum(gam)
 
         return gam
@@ -482,585 +470,23 @@
 
         beta = 0
         for i in range(np.shape(g)[1]):
-            for j in range(i + 1, np.shape(g)[1]):
+            for j in range(i+1, np.shape(g)[1]):
                 if g[0, i] == g[0, j]:
                     beta = beta + 1
-        beta = beta * 2
+        beta = beta*2
 
         ar = np.asarray(self.mcmc_objects[step].acceptance_rate)
         ar_mean = np.mean(ar)
 
         factor = 0
-        for i in range(np.shape(g)[0] - 1):
-            factor = factor + (1 - (i + 1) * np.shape(g)[0] / np.shape(g)[1]) * (1 - ar_mean)
-        factor = factor * 2 + 1
-
-        beta = beta / np.shape(g)[1] * factor
+        for i in range(np.shape(g)[0]-1):
+            factor = factor + (1-(i+1)*np.shape(g)[0]/np.shape(g)[1])*(1-ar_mean)
+        factor = factor*2+1
+
+        beta = beta/np.shape(g)[1] * factor
         r_jn = 0
 
         return beta
-<<<<<<< HEAD
-
-
-########### OLD Subset simulation code #################################################################################
-
-# dimension=None,
-#
-#
-# pdf_proposal_type=None, pdf_proposal_scale=None,
-# pdf_target=None, log_pdf_target=None, pdf_target_params=None, pdf_target_copula=None,
-# pdf_target_copula_params=None, pdf_target_type='joint_pdf', seed=None,
-# algorithm='MH', jump=1,  nburn=0,
-# model_object=None):
-#
-#
-# # model_script=None, model_object_name=None, input_template=None, var_names=None,
-# # output_script=None, output_object_name=None, n_tasks=1, cores_per_task=1, nodes=1, resume=False,
-# # model_dir=None, cluster=False):
-
-# self.dimension = dimension
-# self.pdf_proposal_type = pdf_proposal_type
-# self.pdf_proposal_scale = pdf_proposal_scale
-#
-# self.log_pdf_target = log_pdf_target
-# self.pdf_target_copula = pdf_target_copula
-#
-# self.pdf_target_copula_params = pdf_target_copula_params
-# self.jump = jump
-# self.nburn = nburn
-#
-# self.pdf_target_type = pdf_target_type
-# self.pdf_target = pdf_target
-# self.pdf_target_params = pdf_target_params
-# self.algorithm = algorithm
-#
-# if seed is None:
-#     self.seed = np.zeros(self.dimension)
-# else:
-#     self.seed = seed
-# # Hard-wire the maximum number of conditional levels.
-
-# Select the appropriate Subset Simulation Algorithm
-# if self.mcmc_object.algorithm == 'MMH':
-#     # if self.verbose:
-#     #     print('UQpy: Running Subset Simulation with MMH....')
-#     # [self.pf, self.cov1, self.cov2] = self.run_subsim_mmh()
-#     if self.verbose:
-#         print('UQpy: Running Subset Simulation with Stretch....')
-#     [self.pf, self.cov1, self.cov2] = self.run()
-# elif self.mcmc_object.algorithm == 'Stretch':
-#     if self.verbose:
-#         print('UQpy: Running Subset Simulation with Stretch....')
-#     [self.pf, self.cov1, self.cov2] = self.run()
-# elif self.mcmc_object.algorithm == 'DRAM':
-#     # if self.verbose:
-#     #     print('UQpy: Running Subset Simulation with MMH....')
-#     # [self.pf, self.cov1, self.cov2] = self.run_subsim_mmh()
-#     if self.verbose:
-#         print('UQpy: Running Subset Simulation with Stretch....')
-#     [self.pf, self.cov1, self.cov2] = self.run()
-# # **** Add calls to new methods here.****
-
-# ------------------------------------------------------------------------------------------------------------------
-# Run Subset Simulation using Modified Metropolis Hastings
-# def run_subsim_mmh(self):
-#     step = 0
-#     n_keep = int(self.p_cond * self.nsamples_ss)
-#
-#     # Generate the initial samples - Level 0
-#     if self.samples_init is None:
-#         self.mcmc_object.run(nsamples=self.nsamples_ss)
-#         self.samples.append(self.mcmc_object.samples)
-#         if self.verbose:
-#             print('UQpy: If the target distribution is other than standard normal, it is highly recommended that '
-#                   'the user provide a set of nsamples_ss samples that follow the target distribution using the '
-#                   'argument samples_init.')
-#     else:
-#         self.samples.append(self.samples_init)
-#
-#     # Run the model for the initial samples,
-#     # sort them by their performance function, and
-#     # identify the conditional level
-#     self.runmodel_object.run(samples=np.atleast_2d(self.samples[step]))
-#     self.g.append(np.asarray(self.runmodel_object.qoi_list))
-#     g_ind = np.argsort(self.g[step][:, 0])
-#     self.g_level.append(self.g[step][g_ind[n_keep-1]])
-#
-#     # Estimate coefficient of variation of conditional probability of first level
-#     d1, d2 = self.cov_sus(step)
-#     self.d12.append(d1 ** 2)
-#     self.d22.append(d2 ** 2)
-#
-#     t = time.time()
-#
-#     if self.verbose:
-#         print('UQpy: Subset Simulation, conditional level 0 complete.')
-#
-#     while self.g_level[step] > 0 and step < self.max_level:
-#
-#         step = step + 1
-#         self.samples.append(np.zeros_like(self.samples[step-1]))
-#         self.samples[step][:n_keep] = self.samples[step - 1][g_ind[0:n_keep], :]
-#         self.g.append(np.zeros_like(self.g[step-1]))
-#         self.g[step][:n_keep] = self.g[step - 1][g_ind[:n_keep]]
-#
-#         for i in range(int(self.nsamples_ss/n_keep)-1):
-#
-#             ind = np.arange(0, n_keep)
-#             # while np.size(ind) != 0:
-#             x_mcmc = np.zeros([np.size(ind), self.samples[step].shape[1]])
-#             x_run = []
-#
-#             k = 0
-#             for j in ind:
-#
-#                 # Generate new candidate states
-#                 self.mcmc_object.samples = None
-#                 self.mcmc_object.seed = np.atleast_2d(self.samples[step][i*n_keep+j, :])
-#                 self.mcmc_object.run(nsamples=1)
-#                 x_mcmc[k] = self.mcmc_object.samples[0, :]
-#
-#                 # Decide whether a new simulation is needed for the proposed state
-#                 if np.array_equal(np.atleast_2d(x_mcmc[k]), self.mcmc_object.seed) is False:
-#                     x_run.append(x_mcmc[k])
-#                 else:
-#                     self.samples[step][(i+1)*n_keep+j] = x_mcmc[k]
-#                     self.g[step][(i+1)*n_keep+j] = self.g[step][i*n_keep+j]
-#
-#                 k += 1
-#
-#             ind = np.where(self.g[step][(i+1)*n_keep:(i+2)*n_keep, 0] == 0)[0]
-#             if np.size(ind) == 0:
-#                 break
-#
-#             # Run the model for the new states.
-#             self.runmodel_object.run(samples=x_run)
-#
-#             # Temporarily save the latest model runs
-#             g_temp = np.asarray(self.runmodel_object.qoi_list[-len(x_run):])
-#
-#             # Accept the states with g < g_level
-#             ind_accept = np.where(g_temp[:, 0] <= self.g_level[step - 1])[0]
-#             for ii in ind_accept:
-#                 self.samples[step][(i+1)*n_keep+ind[ii]] = x_mcmc[ind[ii]]
-#                 self.g[step][(i+1)*n_keep+ind[ii]] = g_temp[ii]
-#
-#             ind_reject = np.where(g_temp[:, 0] > self.g_level[step - 1])[0]
-#             for ii in ind_reject:
-#                 self.samples[step][(i+1)*n_keep+ind[ii]] = self.samples[step][i*n_keep+ind[ii]]
-#                 self.g[step][(i+1)*n_keep+ind[ii]] = self.g[step][i*n_keep+ind[ii]]
-#
-#         if self.verbose:
-#             print('UQpy: Subset Simulation, conditional level ' + step + 'complete.')
-#
-#         g_ind = np.argsort(self.g[step][:, 0])
-#         self.g_level.append(self.g[step][g_ind[n_keep]])
-#
-#         # Estimate coefficient of variation of conditional probability of first level
-#         d1, d2 = self.cov_sus(step)
-#         self.d12.append(d1 ** 2)
-#         self.d22.append(d2 ** 2)
-#
-#     n_fail = len([value for value in self.g[step] if value < 0])
-#
-#     pf = self.p_cond ** step * n_fail / self.nsamples_ss
-#     cov1 = np.sqrt(np.sum(self.d12))
-#     cov2 = np.sqrt(np.sum(self.d22))
-#
-#     return pf, cov1, cov2
-
-#         # Accept or reject each sample
-#
-#
-#     for i in range(int(self.nsamples_ss / n_keep) - 1):
-#
-#         ind = np.arange(0, n_keep)
-#         # while np.size(ind) != 0:
-#         x_mcmc = np.zeros([np.size(ind), self.samples[step].shape[1]])
-#         x_run = []
-#
-#         k = 0
-#         for j in ind:
-#
-#             # Generate new candidate states
-#             ######### Create a new MCMC object for each conditional level. ########
-#
-#             self.mcmc_object.seed = np.atleast_2d(self.samples[step][:n_keep, :])
-#             # self.mcmc_object.samples = self.mcmc_object.seed
-#             self.mcmc_object.nchains = self.mcmc_object.seed.shape[0]
-#             self.mcmc_object.run(nsamples=2)
-#             x_mcmc[k] = self.mcmc_object.samples[0, :]
-#
-#             # Decide whether a new simulation is needed for the proposed state
-#             if np.array_equal(np.atleast_2d(x_mcmc[k]), self.mcmc_object.seed) is False:
-#                 x_run.append(x_mcmc[k])
-#             else:
-#                 self.samples[step][(i + 1) * n_keep + j] = x_mcmc[k]
-#                 self.g[step][(i + 1) * n_keep + j] = self.g[step][i * n_keep + j]
-#
-#             k += 1
-#
-#         ind = np.where(self.g[step][(i + 1) * n_keep:(i + 2) * n_keep, 0] == 0)[0]
-#         if np.size(ind) == 0:
-#             break
-#
-#         # Run the model for the new states.
-#         self.runmodel_object.run(samples=x_run)
-#
-#         # Temporarily save the latest model runs
-#         g_temp = np.asarray(self.runmodel_object.qoi_list[-len(x_run):])
-#
-#         # Accept the states with g < g_level
-#         ind_accept = np.where(g_temp[:, 0] <= self.g_level[step - 1])[0]
-#         for ii in ind_accept:
-#             self.samples[step][(i + 1) * n_keep + ind[ii]] = x_mcmc[ind[ii]]
-#             self.g[step][(i + 1) * n_keep + ind[ii]] = g_temp[ii]
-#
-#         ind_reject = np.where(g_temp[:, 0] > self.g_level[step - 1])[0]
-#         for ii in ind_reject:
-#             self.samples[step][(i + 1) * n_keep + ind[ii]] = self.samples[step][i * n_keep + ind[ii]]
-#             self.g[step][(i + 1) * n_keep + ind[ii]] = self.g[step][i * n_keep + ind[ii]]
-#
-#     if self.verbose:
-#         print('UQpy: Subset Simulation, conditional level ' + step + 'complete.')
-#
-#     g_ind = np.argsort(self.g[step][:, 0])
-#     self.g_level.append(self.g[step][g_ind[n_keep]])
-#
-#     # Estimate coefficient of variation of conditional probability of first level
-#     d1, d2 = self.cov_sus(step)
-#     self.d12.append(d1 ** 2)
-#     self.d22.append(d2 ** 2)
-#
-# n_fail = len([value for value in self.g[step] if value < 0])
-#
-# pf = self.p_cond ** step * n_fail / self.nsamples_ss
-# cov1 = np.sqrt(np.sum(self.d12))
-# cov2 = np.sqrt(np.sum(self.d22))
-#
-# return pf, cov1, cov2
-
-# def run_subsim_stretch(self):
-
-
-# Generate the initial samples - Level 0
-# if self.samples_init is None:
-#     x_init = MCMC(dimension=self.dimension, pdf_proposal_type=self.pdf_proposal_type,
-#                   pdf_proposal_scale=self.pdf_proposal_scale, pdf_target=self.pdf_target,
-#                   log_pdf_target=self.log_pdf_target, pdf_target_params=self.pdf_target_params,
-#                   pdf_target_copula=self.pdf_target_copula,
-#                   pdf_target_copula_params=self.pdf_target_copula_params,
-#                   pdf_target_type=self.pdf_target_type,
-#                   algorithm='MMH', jump=self.jump, nsamples=self.nsamples_ss, seed=self.seed,
-#                   nburn=self.nburn, verbose=self.verbose)
-#     self.samples.append(x_init.samples)
-# else:
-#     self.samples.append(self.samples_init)
-
-# g_init = RunModel(samples=self.samples[step], model_script=self.model_script,
-#                   model_object_name=self.model_object_name,
-#                   input_template=self.input_template, var_names=self.var_names,
-#                   output_script=self.output_script,
-#                   output_object_name=self.output_object_name,
-#                   ntasks=self.n_tasks, cores_per_task=self.cores_per_task, nodes=self.nodes, resume=self.resume,
-#                   verbose=self.verbose, model_dir=self.model_dir, cluster=self.cluster)
-
-# self.g.append(np.asarray(g_init.qoi_list))
-# g_ind = np.argsort(self.g[step])
-# self.g_level.append(self.g[step][g_ind[n_keep]])
-
-# Estimate coefficient of variation of conditional probability of first level
-# d1, d2 = self.cov_sus(step)
-# self.d12.append(d1 ** 2)
-# self.d22.append(d2 ** 2)
-
-# while self.g_level[step] > 0:
-#
-#     step = step + 1
-#     self.samples.append(self.samples[step - 1][g_ind[0:n_keep]])
-#     self.g.append(self.g[step - 1][g_ind[:n_keep]])
-#
-#     for i in range(self.nsamples_ss - n_keep):
-#
-#         x0 = self.samples[step][i:i+n_keep]
-#
-#         x_mcmc = MCMC(dimension=self.dimension, pdf_proposal_type=self.pdf_proposal_type,
-#                       pdf_proposal_scale=self.pdf_proposal_scale, pdf_target=self.pdf_target,
-#                       log_pdf_target=self.log_pdf_target, pdf_target_params=self.pdf_target_params,
-#                       pdf_target_copula=self.pdf_target_copula,
-#                       pdf_target_copula_params=self.pdf_target_copula_params,
-#                       pdf_target_type=self.pdf_target_type,
-#                       algorithm= self.algorithm, jump=self.jump, nsamples=n_keep+1, seed=x0,
-#                       nburn=self.nburn, verbose=self.verbose)
-#
-#         x_temp = x_mcmc.samples[n_keep].reshape((1, self.dimension))
-#         g_model = RunModel(samples=x_temp, model_script=self.model_script,
-#                            model_object_name=self.model_object_name,
-#                            input_template=self.input_template, var_names=self.var_names,
-#                            output_script=self.output_script,
-#                            output_object_name=self.output_object_name,
-#                            ntasks=self.n_tasks, cores_per_task=self.cores_per_task, nodes=self.nodes,
-#                            resume=self.resume,
-#                            verbose=self.verbose, model_dir=self.model_dir, cluster=self.cluster)
-#
-#         g_temp = g_model.qoi_list
-#
-#         # Accept or reject the sample
-#         if g_temp < self.g_level[step - 1]:
-#             self.samples[step] = np.vstack((self.samples[step], x_temp))
-#             self.g[step] = np.hstack((self.g[step], g_temp[0]))
-#         else:
-#             self.samples[step] = np.vstack((self.samples[step], self.samples[step][i]))
-#             self.g[step] = np.hstack((self.g[step], self.g[step][i]))
-#
-#     g_ind = np.argsort(self.g[step])
-#     self.g_level.append(self.g[step][g_ind[n_keep]])
-#     d1, d2 = self.cov_sus(step)
-#     self.d12.append(d1 ** 2)
-#     self.d22.append(d2 ** 2)
-#
-# n_fail = len([value for value in self.g[step] if value < 0])
-# pf = self.p_cond ** step * n_fail / self.nsamples_ss
-# cov1 = np.sqrt(np.sum(self.d12))
-# cov2 = np.sqrt(np.sum(self.d22))
-#
-# return pf, cov1, cov2
-
-
-# -------------------
-# Incomplete Code
-
-# # Set default dimension to 1
-# if self.dimension is None:
-#     self.dimension = 1
-#
-#
-#
-# # Check that the MCMC algorithm is properly defined.
-# if self.algorithm is None:
-#     self.algorithm = 'MMH'
-# elif self.algorithm not in ['Stretch', 'MMH']:
-#     raise NotImplementedError('Invalid MCMC algorithm. Select from: MMH, Stretch')
-
-
-# -------------------
-
-# def corr_factor_beta(self, indicator, n_s, n_c, p_cond):
-#
-#     beta = np.zeros(n_s - 1)
-#     r_jn = np.zeros(n_s)
-#     I = indicator * 1
-#
-#     for i in range(n_s):
-#         Rx = I[0:n_s-i, :].T @ I[i:, :]
-#         # np.fill_diagonal(Rx, 0)
-#         r_jn[i] = np.sum(Rx) / ((n_c * (n_c)) * (n_s - i)) - p_cond ** 2
-#         # r_jn[i] = np.sum(Rx) / ((n_c * n_c) * (n_s - i)) - p_cond ** 2
-#     r0 = p_cond * (1 - p_cond)
-#     r_jn = r_jn / r0
-#
-#     for k in range(n_s - 1):
-#         beta[k] = (1 - ((k + 1) / n_s)) * (r_jn[k]) * r_jn[0]
-#
-#     beta = 2 * (n_c - 1) * np.sum(beta)
-#
-#     return beta, r_jn[0]
-
-
-# def corr_factor_beta(self, g, n_s, n_c, p_cond):
-#
-#     beta = np.zeros(n_s - 1)
-#     r_jn = np.zeros(n_s)
-#     I = g
-#
-#     for i in range(n_s):
-#         Rx = I[0:n_s-i, :].T @ I[i:, :]
-#         np.fill_diagonal(Rx, 0)
-#         r_jn[i] = np.sum(Rx) / ((n_c * (n_c-1)) * (n_s - i)) - np.mean(g) ** 2
-#         print(r_jn)
-#         # r_jn[i] = np.sum(Rx) / ((n_c * n_c) * (n_s - i)) - p_cond ** 2
-#     r0 = np.var(g)
-#     r_jn = r_jn / r0
-#
-#     for k in range(n_s - 1):
-#         beta[k] = (1 - ((k + 1) / n_s)) * (r_jn[k]) * r_jn[0]
-#
-#     beta = 2 * (n_c - 1) * np.sum(beta)
-#
-#     return beta, r_jn[0]
-
-
-# Version where cross-correlations are computed from g
-# def corr_factor_beta(self, g, n_s, n_c, p_cond):
-#
-#     beta = np.zeros(n_s - 1)
-#     r_jn = np.zeros(n_s )
-#     # n = n_c * n_s
-#     # factor = scipy.misc.comb(n_c,2)
-#
-#     # sums = 0
-#     # for j in range(n_c):
-#     #     for n_ in range(n_c):
-#     #         for l in range(n_s):
-#     #             if n_ != j:
-#     #                 sums = sums + (indicator[l, n_] * indicator[l, j])
-#     # I = indicator*1
-#     # R1 =  np.dot(np.transpose(I), I)/10 - p_cond**2
-#
-#     mu_g = np.mean(g)
-#     R = np.dot(g, g.T)/n_c - mu_g**2
-#     for i in range(R.shape[0]):
-#         r_jn[i] = np.sum(np.diag(R,i))/(R.shape[0]-i)
-#     # R0 = p_cond*(1-p_cond)
-#     R0 = np.var(g)
-#     r_jn = r_jn/R0
-#     # s1 = np.sum(np.dot(np.transpose(I), I))
-#     # s2 = np.sum(np.dot(np.transpose(I), I)) - np.sum(np.diag(np.dot(np.transpose(I), I)))
-#     # np.mean(R1)
-#
-#     # r_jn0 = (1 / n) * sums - self.p_cond ** 2
-#     # r_jn0 = 1 / (factor - n_c) * (1 / (n / n_c)) * sums - self.p_cond ** 2
-#
-#     for k in range(n_s - 1):
-#         # z = 0
-#         # for j in range(n_c):
-#         #     for n_ in range(n_c - k):
-#         #         for l in range(n_s - k - 1):
-#         #             if n_ != j:
-#         #                 z = z + (indicator[l, j] * indicator[l + k + 1, n_])
-#         #
-#         # r_jn[k] = 1 / (factor - n_c) * (1 / (n - (k + 1) * n_c)) * z - self.p_cond ** 2
-#         beta[k] = (1 - ((k + 1) / n_s)) * (r_jn[k])*R0
-#
-#     beta = 2 * (n_c - 1) * np.sum(beta)
-#     # beta = 2 * np.sum(beta)
-#
-#     return beta, r_jn[0]
-
-# Version where cross-correlations are computed just from indicator
-# def corr_factor_beta(self, indicator, n_s, n_c, p_cond):
-#
-#         beta = np.zeros(n_s - 1)
-#         r_jn = np.zeros(n_s)
-#         # n = n_c * n_s
-#         # factor = scipy.misc.comb(n_c,2)
-#
-#         # sums = 0
-#         # for j in range(n_c):
-#         #     for n_ in range(n_c):
-#         #         for l in range(n_s):
-#         #             if n_ != j:
-#         #                 sums = sums + (indicator[l, n_] * indicator[l, j])
-#         I = indicator * 1
-#         # R1 =  np.dot(np.transpose(I), I)/10 - p_cond**2
-#
-#         R = np.dot(I, np.transpose(I)) / n_c - p_cond ** 2
-#         for i in range(R.shape[0]):
-#             r_jn[i] = np.sum(np.diag(R, i)) / (R.shape[0] - i)
-#         R0 = p_cond * (1 - p_cond)
-#         r_jn = r_jn / R0
-#         # s1 = np.sum(np.dot(np.transpose(I), I))
-#         # s2 = np.sum(np.dot(np.transpose(I), I)) - np.sum(np.diag(np.dot(np.transpose(I), I)))
-#         # np.mean(R1)
-#
-#         # r_jn0 = (1 / n) * sums - self.p_cond ** 2
-#         # r_jn0 = 1 / (factor - n_c) * (1 / (n / n_c)) * sums - self.p_cond ** 2
-#
-#         for k in range(n_s - 1):
-#             # z = 0
-#             # for j in range(n_c):
-#             #     for n_ in range(n_c - k):
-#             #         for l in range(n_s - k - 1):
-#             #             if n_ != j:
-#             #                 z = z + (indicator[l, j] * indicator[l + k + 1, n_])
-#             #
-#             # r_jn[k] = 1 / (factor - n_c) * (1 / (n - (k + 1) * n_c)) * z - self.p_cond ** 2
-#             beta[k] = (1 - ((k + 1) / n_s)) * (r_jn[k]) * R0
-#
-#         beta = 2 * (n_c - 1) * np.sum(beta)
-#         # beta = 2 * np.sum(beta)
-#
-#         # r_jn[0] = 0.
-#         return beta, r_jn[0]
-
-# for i in range(u.size):
-#     ii = indicator[:, g[0, :] == u[i]]
-#     r_jn = r_jn + ii.shape[1]*(ii.shape[1]-1)/2
-#
-# beta = 0
-
-# total = 0
-# r_jn = 0
-# if U.size < n_c:
-#     for i in range(U.size):
-#         I = indicator[:, g[0, :] == U[i]]
-#         I = I * 1
-#
-#         r_temp = I.T @ I
-#         r0 = np.sum(r_temp) / (((r_temp.shape[0] * r_temp.shape[0])) * n_s) - p_cond ** 2
-#         r0 = r0 * r_temp.shape[0] * (r_temp.shape[0] - 1) / 2
-#         r0 = r0
-#         r_jn = r_jn + r0
-#         # r = r_temp / (I.shape[1] * (I.shape[1]-1))
-#         total = total + I.shape[1]
-#
-#     r_jn = r_jn / total
-#     print(r_jn)
-#
-# # for i in range(n_c):
-#
-#
-# beta = np.zeros(n_s - 1)
-# r_jn = np.zeros(n_s)
-# I = g
-#
-# for i in range(n_s):
-#     Rx = I[0:n_s-i, :].T @ I[i:, :]
-#     np.fill_diagonal(Rx, 0)
-#     r_jn[i] = np.sum(Rx) / ((n_c * (n_c-1)) * (n_s - i)) - np.mean(g) ** 2
-#     print(r_jn)
-#     # r_jn[i] = np.sum(Rx) / ((n_c * n_c) * (n_s - i)) - p_cond ** 2
-# r0 = np.var(g)
-# r_jn = r_jn / r0
-#
-# for k in range(n_s - 1):
-#     beta[k] = (1 - ((k + 1) / n_s)) * (r_jn[k]) * r_jn[0]
-#
-# beta = 2 * (n_c - 1) * np.sum(beta)
-
-# def cov_sus(self, step):
-#     n = self.g[step].size
-#     if step == 0:
-#         di = np.sqrt((1 - self.p_cond) / (self.p_cond * n))
-#     else:
-#         nc = int(self.p_cond * n)
-#         r_zero = self.p_cond * (1 - self.p_cond)
-#         index = np.zeros(n)
-#         index[np.where(self.g[step] < self.g_level[step])] = 1
-#         indices = np.zeros(shape=(int(n / nc), nc)).astype(int)
-#         for i in range(int(n / nc)):
-#             for j in range(nc):
-#                 if i == 0:
-#                     indices[i, j] = j
-#                 else:
-#                     indices[i, j] = indices[i - 1, j] + nc
-#         gamma = 0
-#         rho = np.zeros(int(n / nc) - 1)
-#         for k in range(int(n / nc) - 1):
-#             z = 0
-#             for j in range(int(nc)):
-#                 for l in range(int(n / nc) - k):
-#                     z = z + index[indices[l, j]] * index[indices[l + k, j]]
-#
-#             rho[k] = (1 / (n - k * nc) * z - self.p_cond ** 2) / r_zero
-#             gamma = gamma + 2 * (1 - k * nc / n) * rho[k]
-#
-#         di = np.sqrt((1 - self.p_cond) / (self.p_cond * n) * (1 + gamma))
-#
-#     return di
-
-
-=======
 # ######### OLD Subset simulation code #################################################################################
 
     # dimension=None,
@@ -1618,52 +1044,20 @@
         #         di = np.sqrt((1 - self.p_cond) / (self.p_cond * n) * (1 + gamma))
         #
         #     return di
->>>>>>> 5c4c3dc2
 ########################################################################################################################
 ########################################################################################################################
 #                                        First/Second order reliability method
 ########################################################################################################################
-<<<<<<< HEAD
-
-class TaylorSeries:
-
-    # Authors: Dimitris G. Giovanis
-    # Last Modified: 1/2/2020 by Dimitris G. Giovanis
-
-    def __init__(self, dimension=None, dist_name=None, dist_params=None, n_iter=100, df_step=None, corr=None, model=None,
-                 df_method=None, tol=None):
-=======
 class TaylorSeries:
 
     def __init__(self, dimension=None, dist_name=None, dist_params=None, n_iter=100, df_step=None, corr=None,
                  model=None, df_method=None, tol=None):
->>>>>>> 5c4c3dc2
         """
         A class that performs reliability analysis of a model using the First Order Reliability Method (FORM) and
         Second Order Reliability Method (SORM) that belong to the family of Taylor series expansion methods.
 
         **Input:**
 
-<<<<<<< HEAD
-            Input:
-                :param dimension: Number of random variables
-                :type dimension: int
-                :param dist_name: Probability distribution model for each random variable (see Distributions class).
-                :type dist_name: list/string
-                :param dist_params: Probability distribution model parameters for each random variable.
-                                   (see Distributions class).
-                :type dist_params: list
-                :param n_iter: Maximum number of iterations for the Hasofer-Lind algorithm
-                :type n_iter: int
-                :param df_method: Method for finite difference used for the estimation of the gradient
-                :type df_method: str
-                :param df_step: Step for estimating the gradient of a function
-                :type df_step: float/list of floats
-                :param tol: Convergence threshold for FORM
-                :type tol: float
-                :param corr: Correlation structure of the random vector (See Transformation class).
-                :type corr: ndarray
-=======
         :param dimension: Number of random variables
         :type dimension: int
 
@@ -1693,7 +1087,6 @@
 
         Authors: Dimitris G. Giovanis
         Last Modified: 1/2/2020 by Dimitris G. Giovanis
->>>>>>> 5c4c3dc2
         """
 
         self.dimension = dimension
@@ -1761,7 +1154,6 @@
                                        jacobian=False)
         else:
             u = np.zeros(self.dimension)
-<<<<<<< HEAD
 
         k = 0
         while conv_flag == 0:
@@ -1829,45 +1221,50 @@
                  df_method=None, scale=True):
 
         """
-             Description: A function to estimate the gradients (1st, 2nd, mixed) of a function using finite differences
-
-             Input:
-                 :param samples: The sample values at which the gradient of the model will be evaluated. Samples can be
-                 passed directly as  an array or can be passed through the text file 'UQpy_Samples.txt'.
-                 If passing samples via text file, set samples = None or do not set the samples input.
-                 :type samples: ndarray
-
-                 :param dist_params: Probability distribution model parameters for each random variable.
-                                       (see Distributions class).
-                 :type dist_params: list
-                 :param dist_name: Probability distribution name (see Distributions class).
-                 :type dist_params: list of strings
-                 :param order: The type of derivatives to calculate (1st order, second order, mixed).
-                 :type order: str
-
-                 :param dimension: Number of random variables.
-                 :type dimension: int
-
-                 :param df_method: Finite difference method (Options: Central, backwards, forward).
-                 :type df_method: str
-
-                 :param df_step: step for the finite difference.
-                 :type df_step: float
-
-                 :param model: An object of type RunModel
-                 :type model: RunModel object
-
-                 :param scale: Uses the dist_name and dist_params to scale it in the original parameter space
-                 :type scale: boolean
-
-             Output:
-                 :return du_dj: vector of first-order gradients
-                 :rtype: ndarray
-                 :return d2u_dj: vector of second-order gradients
-                 :rtype: ndarray
-                 :return d2u_dij: vector of mixed gradients
-                 :rtype: ndarray
-         """
+        A function to estimate the gradients (1st, 2nd, mixed) of a function using finite differences
+
+        **Input:**
+
+        :param samples: The sample values at which the gradient of the model will be evaluated. Samples can be
+        passed directly as  an array or can be passed through the text file 'UQpy_Samples.txt'.
+        If passing samples via text file, set samples = None or do not set the samples input.
+        :type samples: ndarray
+
+        :param dist_params: Probability distribution model parameters for each random variable.
+                   (see Distributions class).
+        :type dist_params: list
+
+        :param dist_name: Probability distribution name (see Distributions class).
+        :type dist_params: list of strings
+
+        :param order: The type of derivatives to calculate (1st order, second order, mixed).
+        :type order: str
+
+        :param dimension: Number of random variables.
+        :type dimension: int
+
+        :param df_method: Finite difference method (Options: Central, backwards, forward).
+        :type df_method: str
+
+        :param df_step: step for the finite difference.
+        :type df_step: float
+
+        :param model: An object of type RunModel
+        :type model: RunModel object
+
+        :param scale: Uses the dist_name and dist_params to scale it in the original parameter space
+        :type scale: boolean
+
+        **Output:**
+        :return du_dj: vector of first-order gradients
+        :rtype: ndarray
+
+        :return d2u_dj: vector of second-order gradients
+        :rtype: ndarray
+
+        :return d2u_dij: vector of mixed gradients
+        :rtype: ndarray
+        """
         samples = np.atleast_2d(samples)
 
         if order is None:
@@ -1989,241 +1386,6 @@
         """
         Calculate the hessian matrix with finite differences
         Parameters:
-
-=======
-
-        k = 0
-        while conv_flag == 0:
-            # transform the initial point in the original space:  U to X
-            x, jacobi_u_to_x = Nataf.transform_u_to_x(u.reshape(1, -1), self.corr_z, self.distribution,
-                                                      self.dist_params, jacobian=True)
-            jacobi_x_to_u = np.linalg.inv(jacobi_u_to_x)
-
-            # 1. evaluate Limit State Function at the point
-            self.model.run(x.reshape(1, -1), append_samples=False)
-            qoi = self.model.qoi_list[0]
-            g_record.append(qoi)
-            # 2. evaluate Limit State Function gradient at point u_k and direction cosines
-            dg = self.gradient(df_method=self.df_method, order='first', samples=x.reshape(1, -1),
-                               dimension=self.dimension, df_step=self.df_step, model=self.model, dist_params=self.dist_params,
-                               dist_name=self.dist_name)
-            dg_record.append(np.dot(dg[0, :], jacobi_x_to_u))
-            norm_grad = np.linalg.norm(dg_record[k])
-            alpha = - dg_record[k] / norm_grad
-            alpha_record.append(alpha)
-
-            if k == 0:
-                if qoi == 0:
-                    g0 = 1
-                else:
-                    g0 = qoi
-
-            u_check.append(np.linalg.norm(u.reshape(-1, 1) - np.dot(alpha.reshape(1, -1), u.reshape(-1, 1))
-                                          * alpha.reshape(-1, 1)))
-            g_check.append(abs(qoi / g0))
-
-            if u_check[k] <= tol and g_check[k] <= tol:
-                conv_flag = 1
-            if k == max_iter:
-                conv_flag = 1
-
-            u_record.append(u)
-            x_record.append(x)
-            if conv_flag == 0:
-                direction = (qoi / norm_grad + np.dot(alpha.reshape(1, -1), u.reshape(-1, 1))) * \
-                            alpha.reshape(-1, 1) - u.reshape(-1, 1)
-                u_new = (u.reshape(-1, 1) + direction).T
-                u = u_new
-                k = k + 1
-
-        if k == max_iter:
-            print('Maximum number of iterations was reached before convergence.')
-        else:
-            self.HL_beta = np.dot(u, alpha.T)
-            self.DesignPoint_U = u
-            self.DesignPoint_X = x
-            self.Prob_FORM = stats.norm.cdf(-self.HL_beta)
-            self.iterations = k
-            # self.alpha = alpha
-            # self.g_record = g_record
-            # self.u_record = u_record
-            # self.x_record = x_record
-            # self.dg_record = dg_record
-            # self.alpha_record = alpha_record
-            # self.u_check = u_check
-            # self.g_check = g_check
-
-    @staticmethod
-    def gradient(samples=None, dist_params=None, dist_name=None, model=None, dimension=None, df_step=None, order=None,
-                 df_method=None, scale=True):
-
-        """
-        A function to estimate the gradients (1st, 2nd, mixed) of a function using finite differences
-
-        **Input:**
-
-        :param samples: The sample values at which the gradient of the model will be evaluated. Samples can be
-        passed directly as  an array or can be passed through the text file 'UQpy_Samples.txt'.
-        If passing samples via text file, set samples = None or do not set the samples input.
-        :type samples: ndarray
-
-        :param dist_params: Probability distribution model parameters for each random variable.
-                   (see Distributions class).
-        :type dist_params: list
-
-        :param dist_name: Probability distribution name (see Distributions class).
-        :type dist_params: list of strings
-
-        :param order: The type of derivatives to calculate (1st order, second order, mixed).
-        :type order: str
-
-        :param dimension: Number of random variables.
-        :type dimension: int
-
-        :param df_method: Finite difference method (Options: Central, backwards, forward).
-        :type df_method: str
-
-        :param df_step: step for the finite difference.
-        :type df_step: float
-
-        :param model: An object of type RunModel
-        :type model: RunModel object
-
-        :param scale: Uses the dist_name and dist_params to scale it in the original parameter space
-        :type scale: boolean
-
-        **Output:**
-        :return du_dj: vector of first-order gradients
-        :rtype: ndarray
-
-        :return d2u_dj: vector of second-order gradients
-        :rtype: ndarray
-
-        :return d2u_dij: vector of mixed gradients
-        :rtype: ndarray
-        """
-        samples = np.atleast_2d(samples)
-
-        if order is None:
-            raise ValueError('Exit code: Provide type of derivatives: first, second or mixed.')
-
-        if dimension is None:
-            raise ValueError('Error: Dimension must be defined')
-
-        if df_method is None:
-            df_method = 'Central'
-
-        if df_step is None:
-            df_step = [0.1] * dimension
-        elif isinstance(df_step, float):
-            df_step = [df_step] * dimension
-        elif isinstance(df_step, list):
-            if len(df_step) != 1 and len(df_step) != dimension:
-                raise ValueError('Exit code: Inconsistent dimensions.')
-            if len(df_step) == 1:
-                df_step = [df_step[0]] * dimension
-
-        if isinstance(model, Krig):
-            qoi = model.interpolate(samples)
-        elif isinstance(model, RunModel):
-            qoi = model.qoi_list
-        elif isinstance(model, (types.FunctionType, types.MethodType)):
-            qoi = model(samples)
-        else:
-            raise RuntimeError('A Krig or RunModel object must be provided as model.')
-
-        def func(m):
-            def func_eval(x):
-                if isinstance(m, Krig):
-                    return m.interpolate(x=x)
-                elif isinstance(m, RunModel):
-                    m.run(samples=x, append_samples=False)
-                    return np.array(m.qoi_list)
-                else:
-                    return m(x)
-
-            return func_eval
-
-        f_eval = func(m=model)
-
-        scale_ = np.ones(dimension)
-        if scale:
-            for j in range(dimension):
-                dist = Distribution(dist_name[j])
-                mean, var, skew, kurt = dist.moments(dist_params[j])
-                scale_[j] = np.sqrt(var)
-
-        if order == 'first' or order == 'second':
-            du_dj = np.zeros([samples.shape[0], dimension])
-            d2u_dj = np.zeros([samples.shape[0], dimension])
-            for ii in range(dimension):
-                eps_i = df_step[ii] * scale_[ii]
-                x_i1_j = samples.copy()
-                x_i1_j[:, ii] = x_i1_j[:, ii] + eps_i
-                x_1i_j = samples.copy()
-                x_1i_j[:, ii] = x_1i_j[:, ii] - eps_i
-
-                if df_method.lower() == 'Forward':
-                    qoi_plus = f_eval(x_i1_j)
-                    du_dj[:, ii] = ((qoi_plus - qoi) / eps_i)[:, 0]
-                elif df_method.lower() == 'Backwards':
-                    qoi_minus = f_eval(x_1i_j)
-                    du_dj[:, ii] = ((qoi - qoi_minus) / eps_i)[:, 0]
-                else:
-                    qoi_plus = f_eval(x_i1_j)
-                    qoi_minus = f_eval(x_1i_j)
-                    du_dj[:, ii] = ((qoi_plus - qoi_minus) / (2 * eps_i))[:, 0]
-                    if order == 'second':
-                        d2u_dj[:, ii] = ((qoi_plus - 2 * qoi + qoi_minus) / (eps_i ** 2))[:, 0]
-
-            if order == 'first':
-                return du_dj
-            if order == 'second':
-                return np.vstack([du_dj, d2u_dj])
-
-        elif order == 'mixed':
-            import itertools
-            range_ = list(range(dimension))
-            d2u_dij = np.zeros([samples.shape[0], int(dimension*(dimension-1)/2)])
-            count = 0
-            for i in itertools.combinations(range_, 2):
-                x_i1_j1 = samples.copy()
-                x_i1_1j = samples.copy()
-                x_1i_j1 = samples.copy()
-                x_1i_1j = samples.copy()
-
-                eps_i1_0 = df_step[i[0]] * scale_[i[0]]
-                eps_i1_1 = df_step[i[1]] * scale_[i[1]]
-
-                x_i1_j1[:, i[0]] += eps_i1_0
-                x_i1_j1[:, i[1]] += eps_i1_1
-
-                x_i1_1j[:, i[0]] += eps_i1_0
-                x_i1_1j[:, i[1]] -= eps_i1_1
-
-                x_1i_j1[:, i[0]] -= eps_i1_0
-                x_1i_j1[:, i[1]] += eps_i1_1
-
-                x_1i_1j[:, i[0]] -= eps_i1_0
-                x_1i_1j[:, i[1]] -= eps_i1_1
-
-                qoi_0 = f_eval(x_i1_j1)
-                qoi_1 = f_eval(x_i1_1j)
-                qoi_2 = f_eval(x_1i_j1)
-                qoi_3 = f_eval(x_1i_1j)
-
-                d2u_dij[:, count] = ((qoi_0 - qoi_1 - qoi_2 + qoi_3) / (4 * eps_i1_0 * eps_i1_1))[:, 0]
-                count += 1
-
-            return d2u_dij
-
-    @staticmethod
-    def hessian(dimension=None, mixed_der=None, der=None):
-
-        """
-        Calculate the hessian matrix with finite differences
-        Parameters:
->>>>>>> 5c4c3dc2
         """
         hessian = np.diag(der)
         import itertools
@@ -2234,8 +1396,4 @@
             hessian[i[1], i[0]] = hessian[i[0], i[1]]
             add_ += 1
 
-<<<<<<< HEAD
-        return hessian
-=======
-        return hessian
->>>>>>> 5c4c3dc2
+        return hessian