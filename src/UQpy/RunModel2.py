import os
import subprocess
import pathlib
import re
import shlex
import collections
import numpy as np


class RunModel2:
    """
    Run a computational model at specified sample points.

    This class is the interface between UQpy and models. If the model is in python, UQpy can interface with the model
    without the need for an input file. In this case, UQpy imports the model module and executes the model object.


    """

    def __init__(self, samples=None, model_script=None, model_object_name=None,
                 input_template=None, var_names=None, output_script=None, output_object_name=None,
                 ntasks=1, cores_per_task=1, nodes=1, resume=False):
        """
        Check input and call appropriate functions in the workflow depending on ntasks and input_template

        :param samples: Samples to be passed as inputs to the model
        :param model_script: The filename of the script which contains commands to execute the model
        :param model_object_name: The name of the function or class which executes the model
        :param input_template: The name of the template input file which will be used to generate input files for each
        run of the model. Refer documentation for more details.
        :param var_names: A list containing the names of the variables which are present in the template input files
        :param output_script: The filename of the script which contains the commands to process the output
        :param output_object_name: The name of the function or class which has the output values. If the object is a
        class, the output must be saved as self.qoi
        :param ntasks: Number of tasks to be run in parallel
        :param cores_per_task: Number of cores to be used by each task
        :param nodes: On MARCC, each node has 24 cores_per_task. Specify the number of nodes if more than one node is
        required.
        """

        # Check if samples are provided
        if samples is None:
            raise ValueError('Samples must be provided as input to RunModel.')
        else:
            self.samples = samples
            self.nsim = len(self.samples)  # This assumes that the number of rows is the number of simulations.
<<<<<<< HEAD
=======

            # TODO: Make it clear if numpy arrays or lists can be passed as samples
            # TODO: Raise a warning if the shape is not defined clearly
            # TODO: Check if fire is installed
>>>>>>> 0707d40b
        # Input related
        self.input_template = input_template
        self.var_names = var_names
        # Check if var_names is a list of strings
        if self._is_list_of_strings(self.var_names):
            self.n_vars = len(self.var_names)
        else:
            raise ValueError("Variable names should be passed as a list of strings.")

        # Model related
        # TODO: Check if model_script is full path or not. Make sure it works in both cases.
        # TODO: Create folders for each model evaluation
        # Check if the model script is a python script
        model_extension = pathlib.Path(model_script).suffix
        if model_extension == '.py':
            self.model_script = model_script
        else:
            raise ValueError("The model script must be the name of a python script, with extension '.py'.")
        # Save the model object name
        self.model_object_name = model_object_name
        # Save option for resuming parallel execution
        self.resume = resume

        # Output related
        self.output_script = output_script
        self.output_object_name = output_object_name
        # Initialize a list of nsim empty lists. The ith empty list will hold the qoi of the ith simulation.
        self.qoi_list = [[] for i in range(self.nsim)]

        # Number of tasks
        self.ntasks = ntasks
        # Number of cores_per_task
        self.cores_per_task = cores_per_task
        # Number of nodes
        self.nodes = nodes

        # Check if there is a template input file or not and execute the appropriate function
        if self.input_template is not None:  # If there is a template input file
            # Check if it is a file and is readable
            assert os.path.isfile(self.input_template) and os.access(self.input_template, os.R_OK), \
                "File {} doesn't exist or isn't readable".format(self.input_template)
            # Read in the text from the template file
            with open(self.input_template, 'r') as f:
                self.template_text = str(f.read())

            # Import the output script
            self.output_module = __import__(self.output_script[:-3])
            # Run function which checks if the output module has the output object
            self._check_output_module()

            # Run the serial execution or parallel execution depending on ntasks
            if self.ntasks == 1:
                self._serial_execution()
            else:
                self._parallel_execution()

        else:  # If there is no template input file supplied
            # Import the python module
            self.python_model = __import__(self.model_script[:-3])
            # Run function which checks if the python model has the model object
            self._check_python_model()

            # Run the serial execution or parallel execution depending on ntasks
            if self.ntasks == 1:
                self._serial_python_execution()
            else:
                self._parallel_python_execution()

    ####################################################################################################################
    def _serial_execution(self):
        """
        Perform serial execution of the model when there is a template input file
        :return:
        """
        print('\nPerforming serial execution of the model with template input.\n')
        # Loop over the number of simulations, executing the model once per loop
        for i in range(self.nsim):
            # Call the input function
            self._input_serial(i)

            # Execute the model
            self._execute_serial(i)

            # Call the output function
            self._output_serial(i)

    ####################################################################################################################
    def _parallel_execution(self):
        """
        Execute the model in parallel when there is a template input file
        :return:
        """
        print('\nPerforming parallel execution of the model with template input.\n')
        # Call the input function
        print('\nCreating inputs in parallel execution of the model with template input.\n')
        self._input_parallel()

        # Execute the model
        print('\nExecuting the model in parallel with template input.\n')
        self._execute_parallel()

        # Call the output function
        print('\nCollecting outputs in parallel execution of the model with template input.\n')
        for i in range(self.nsim):
            self._output_parallel(i)

    ####################################################################################################################
    def _serial_python_execution(self):
        """
        Execute the python model in serial when there is no template input file
        :return:
        """
        #TODO: Import the whole file not just the function, we may lose the supporting files
        print('\nPerforming serial execution of the model without template input.\n')
        # Run python model
        for i in range(self.nsim):
            exec('from ' + self.model_script[:-3] + ' import ' + self.model_object_name)
            self.model_output = eval(self.model_object_name + '(self.samples[i])')
            if self.model_is_class:
                self.qoi_list[i] = self.model_output.qoi
            else:
                self.qoi_list[i] = self.model_output

    ####################################################################################################################
    def _parallel_python_execution(self):
        """
        Execute the python model in parallel when there is no template input file
        :return:
        """
        print('\nPerforming parallel execution of the model without template input.\n')
        # TODO: Run python model in parallel using multiprocess
        # self._serial_python_execution()
        import concurrent.futures
        # Try processes # Does not work - raises TypeError: can't pickle module objects
        # indices = range(self.nsim)
        # with concurrent.futures.ProcessPoolExecutor() as executor:
        #     for index, res in zip(indices, executor.map(self._run_parallel_python, self.samples)):
        #         self.qoi_list[index] = res

        # Try threads - this works but is slow
        with concurrent.futures.ThreadPoolExecutor(max_workers=self.ntasks) as executor:
            index = 0
            for sample in self.samples:
                res = {executor.submit(self._run_parallel_python, sample): index}
                for future in concurrent.futures.as_completed(res):
                    resnum = res[future]
                    try:
                        data = future.result()
                    except Exception as exc:
                        print('%r generated an exception: %s' % (resnum, exc))
                    else:
                        self.qoi_list[index] = data
                index += 1

        # from multiprocessing import Process
        # from multiprocessing import Queue
        #
        # # Initialize the parallel processing queue and processes
        # que = Queue()
        # jobs = [Process(target=self._run_parallel_python_chunked,
        #                 args=([self.samples[index*self.ntasks:(index+1)*self.ntasks-1]]))
        #         for index in range(self.ntasks)]
        # # Start the parallel processes.
        # for j in jobs:
        #     j.start()
        # for j in jobs:
        #     j.join()
        #
        # # Collect the results from the processes and sort them into the original sample order.
        # results = [que.get(j) for j in jobs]
        # for i in range(self.nsim):
        #     k = 0
        #     for j in results[i][0]:
        #         self.qoi_list[j] = results[i][1][k]
        #         k = k + 1

    def _run_parallel_python(self, sample):
        """
        Execute the python model in parallel
        :param sample: One sample point where the model has to be evaluated
        :return:
        """
        exec('from ' + self.model_script[:-3] + ' import ' + self.model_object_name)
        parallel_output = eval(self.model_object_name + '(sample)')
        if self.model_is_class:
            par_res = parallel_output.qoi
        else:
            par_res = parallel_output

        return par_res

    def _run_parallel_python_chunked(self, some_samples):
        par_res = [[] for i in range(some_samples.shape[0])]
        for i in range(some_samples.shape[0]):
            exec('from ' + self.model_script[:-3] + ' import ' + self.model_object_name)
            parallel_output = eval(self.model_object_name + '(some_samples[i])')
            if self.model_is_class:
                par_res[i] = parallel_output.qoi
            else:
                par_res[i] = parallel_output

        return par_res



    ####################################################################################################################
    def _input_serial(self, index):
        """
        Create one input file using the template and attach the index to the filename
        :param index: The simulation number
        :return:
        """
        # Create new text to write to file
        self.new_text = self._find_and_replace_var_names_with_values(var_names=self.var_names,
                                                                     samples=self.samples[index],
                                                                     template_text=self.template_text,
                                                                     index=index,
                                                                     user_format='{:.4E}')
        # Write the new text to the input file
        self._create_input_files(file_name=self.input_template, num=index + 1, text=self.new_text,
                                 new_folder='InputFiles')

    def _execute_serial(self, index):
        """
        Execute the model once using the input file of index number
        :param index: The simulation number
        :return:
        """
        self.model_command = (["python3", str(self.model_script), str(index)])
        subprocess.run(self.model_command)

    def _output_serial(self, index):
        """
        Execute the output script, obtain the output qoi and save it in qoi_list
        :param index: The simulation number
        :return:
        """
        # Run output module
        exec('from ' + self.output_script[:-3] + ' import ' + self.output_object_name)
        self.model_output = eval(self.output_object_name + '(index)')
        if self.output_is_class:
            self.qoi_list[index] = self.model_output.qoi
        else:
            self.qoi_list[index] = self.model_output

    def _input_parallel(self):
        """
        Create all the input files required
        :return:
        """
        # Loop over the number of samples and create input files in a folder in current directory
        for i in range(self.nsim):
            # Create new text to write to file
            new_text = self._find_and_replace_var_names_with_values(var_names=self.var_names,
                                                                    samples=self.samples[i],
                                                                    template_text=self.template_text,
                                                                    index=i,
                                                                    user_format='{:.4E}')
            # Write the new text to the input file
            self._create_input_files(file_name=self.input_template, num=i + 1, text=new_text,
                                     new_folder='InputFiles')
        print('Created ' + str(self.nsim) + ' input files in the directory ./InputFiles. \n')

    def _execute_parallel(self):
        """
        Build the command string and execute the model in parallel using subprocess and gnu parallel
        :return:
        """
        # Check if logs folder exists, if not, create it
        if not os.path.exists("logs"):
            os.makedirs("logs")
        # If the user sets resume=True, do not delete log file. Else, delete logfile before running
        if self.resume is False:
            try:
                os.remove("logs/runtask.log")
            except OSError:
                pass
        self.parallel_string = "parallel --delay 0.2 --joblog logs/runtask.log --resume -j " + str(self.ntasks)
        self.model_command_string = (self.parallel_string + " 'python3 -u " + str(self.model_script) +
                                     "' {1} ::: {1.." + str(self.nsim) + "}")
        # print(self.model_command_string)

        # self.model_command = shlex.split(self.model_command_string)
        # TODO: Identify why using shlex does not work and get rid of shell=True if possible
        # print(self.model_command)

        # self.model_command = (["parallel", "--delay", "0.2", "--joblog", "logs/runtask.log",
        #                       "--resume", "-j", str(self.ntasks), "'python3 -u " + str(self.model_script) +
        #                        "'", "{1} ::: {1.."+str(self.nsim)+"}"])
        # print(self.model_command)

        # subprocess.run(self.model_command)
        subprocess.run(self.model_command_string, shell=True)

    def _output_parallel(self, index):
        """
        Extract output from parallel execution
        :param index: The simulation number
        :return:
        """
        # TODO: Make this run in parallel if possible
        self._output_serial(index)

    ####################################################################################################################
    # Helper functions
    def _create_input_files(self, file_name, num, text, new_folder='InputFiles'):
        if not os.path.exists(new_folder):
            os.makedirs(new_folder)
        base_name = os.path.splitext(os.path.basename(file_name))
        new_name = os.path.join(new_folder, base_name[0] + "_" + str(num) + base_name[1])
        with open(new_name, 'w') as f:
            f.write(text)
        return

    def _find_and_replace_var_names_with_values(self, var_names, samples, template_text, index, user_format='{:.4E}'):
        # TODO: deal with cases which have both var1 and var11
        new_text = template_text
        for j in range(len(var_names)):
            string_regex = re.compile(r"<" + var_names[j] + r".*?>")
            count = 0
            for string in string_regex.findall(template_text):
                temp = string.replace(var_names[j], "samples["+str(j)+"]")
                temp = eval(temp[1:-1])
                if isinstance(temp, collections.Iterable):
                    temp = np.array(temp).flatten()
                    to_add = ''
                    for i in range(len(temp)-1):
                        to_add += str(temp[i]) + ', '
                    to_add += str(temp[-1])
                else:
                    to_add = str(temp)
                new_text = new_text[0:new_text.index(string)] + to_add \
                           + new_text[(new_text.index(string) + len(string)):]
                count += 1
            if index == 0:
                if count > 1:
                    print("Found " + str(count) + " instances of variable: '" + var_names[j] + "' in the input file.")
                else:
                    print("Found " + str(count) + " instance of variable: '" + var_names[j] + "' in the input file.")
        return new_text

    def _is_list_of_strings(self, lst):
        return bool(lst) and isinstance(lst, list) and all(isinstance(elem, str) for elem in lst)

    def _check_python_model(self):
        # Get the names of the classes and functions in the imported module
        import inspect
        class_list = []
        function_list = []
        for name, obj in inspect.getmembers(self.python_model):
            if inspect.isclass(obj):
                class_list.append(name)
            elif inspect.isfunction(obj):
                function_list.append(name)

        # There should be at least one class or function in the module - if not there, exit with error.
        if class_list is [] and function_list is []:
            raise ValueError(
                "A python model should be defined as a function or class in the script.")

        else:  # If there is at least one class or function in the module
            # If the model object name is not given as input and there is only one class or function,
            # take that class name or function name to run the model.
            if self.model_object_name is None and len(class_list) + len(function_list) == 1:
                if len(class_list) == 1:
                    self.model_object_name = class_list[0]
                elif len(function_list) == 1:
                    self.model_object_name = function_list[0]

            # If there is a model_object_name given, check if it is in the list.
            if self.model_object_name in class_list:
                print('The model class that will be run: ' + self.model_object_name)
                self.model_is_class = True
            elif self.model_object_name in function_list:
                print('The model function that will be run: ' + self.model_object_name)
                self.model_is_class = False
            else:
                if self.model_object_name is None:
                    raise ValueError("There are more than one objects in the module. Specify the name of the function "
                                     "or class which has to be executed.")
                else:
                    print('You specified the model object name as: ' + str(self.model_object_name))
                    raise ValueError("The file does not contain an object which was specified as the model.")

    def _check_output_module(self):
        # Get the names of the classes and functions in the imported module
        import inspect
        class_list = []
        function_list = []
        for name, obj in inspect.getmembers(self.output_module):
            if inspect.isclass(obj):
                class_list.append(name)
            elif inspect.isfunction(obj):
                function_list.append(name)

        # There should be at least one class or function in the module - if not there, exit with error.
        if class_list is [] and function_list is []:
            raise ValueError(
                "A python model should be defined as a function or class in the script.")

        else:  # If there is at least one class or function in the module
            # If the model object name is not given as input and there is only one class or function,
            # take that class name or function name to run the model.
            if self.output_object_name is None and len(class_list) + len(function_list) == 1:
                if len(class_list) == 1:
                    self.output_object_name = class_list[0]
                elif len(function_list) == 1:
                    self.output_object_name = function_list[0]

            # If there is a model_object_name given, check if it is in the list.
            if self.output_object_name in class_list:
                print('The output class that will be run: ' + self.output_object_name)
                self.output_is_class = True
            elif self.output_object_name in function_list:
                print('The output function that will be run: ' + self.output_object_name)
                self.output_is_class = False
            else:
                if self.output_object_name is None:
                    raise ValueError("There are more than one objects in the module. Specify the name of the function "
                                     "or class which has to be executed.")
                else:
                    print('You specified the output object name as: ' + str(self.output_object_name))
                    raise ValueError("The file does not contain an object which was specified as the output processor.")

    ####################################################################################################################
    # Unused functions
    def _collect_output(self, qoi_list, qoi_output, pos):
        qoi_list[pos] = qoi_output
        return qoi_list

    # ####################################################################################################################
    # # Functions related to running the model - generate input, run the model, and collect the output
    # def _input(self):
    #     if self.input_template is not None:
    #
    #         print('Here - template input file present!')
    #
    #         # Check if var_names is a list of strings
    #         if self._is_list_of_strings(self.var_names):
    #             # self.var_names = self.var_names
    #             self.n_vars = len(self.var_names)
    #         else:
    #             raise ValueError("Variable names should be passed as a list of strings.")
    #
    #         with open(self.input_template, 'r') as f:
    #             self.template_text = str(f.read())
    #
    #         # Loop over the number of samples and create input files in a folder in current directory
    #         print()
    #         for i in range(self.nsim):
    #             # print('The samples being sent are: ' + str(self.samples[i]))
    #
    #             # Create new text to write to file
    #             self.new_text = self._find_and_replace_var_names_with_values(var_names=self.var_names,
    #                                                                          samples=self.samples[i],
    #                                                                          template_text=self.template_text,
    #                                                                          index=i,
    #                                                                          user_format='{:.4E}')
    #             # Write the new text to the input file
    #             self._create_input_files(file_name=self.input_template, num=i + 1, text=self.new_text,
    #                                      new_folder='InputFiles')
    #         print('Created ' + str(self.nsim) + ' input files in the directory ./InputFiles. \n')
    #
    #
    #     else:  # If there is no template input file
    #
    #         print('\nHere - no template input file!\n')
    #
    #         # Import the python module
    #         self.python_model = __import__(self.model_script[:-3])
    #         # Get the names of the classes in the imported module
    #         import inspect
    #         class_list = []
    #         for name, obj in inspect.getmembers(self.python_model):
    #             if inspect.isclass(obj):
    #                 class_list.append(name)
    #
    #         # There should be at least one class in the module - if not there, exit with error.
    #         if class_list is []:
    #             raise ValueError("The python model should be defined as a class. Refer documentation for details.")
    #
    #         else:  # If there is at least one class in the module
    #             # If the model class name is not given as input and there is only one class, take that class name to
    #             # run the model.
    #             if self.model_object_name is None and len(class_list) == 1:
    #                 self.model_object_name = class_list[0]
    #
    #             # If there is a model_object_name given, check if it is in the list.
    #             if self.model_object_name in class_list:
    #                 print('The model that will be run: ' + self.model_object_name)
    #
    #             else:
    #                 print('You specified the model class name as: ' + str(self.model_object_name))
    #                 raise ValueError("The class name should be specified in the inputs.")
    #
    #
    # ####################################################################################################################
    # def _execute(self):
    #     if self.input_template is not None:
    #         # Create the command to run the model
    #         # Check if parallel processing is necessary or not. If not, build a command string without gnu parallel.
    #         if self.ntasks == 1:
    #             for i in range(self.nsim):
    #                 # self.model_command = (["python3", str(self.model_script), str(i)])
    #                 # subprocess.run(self.model_command)
    #                 self.model_command = ("python3 " + str(self.model_script) + ' ' + str(i + 1))
    #                 os.system(self.model_command)
    #         else:
    #             # self.model_command = ("parallel -j " + str(self.ntasks) + " 'python3 -u " + str(self.model_script) +
    #             #                       " {1} ::: {1.." + str(self.nsim) + "}' ")
    #             self.parallel_string = "parallel --delay 0.2 --joblog logs/runtask.log --resume -j " + str(
    #                 self.ntasks)
    #             #
    #             # self.srun_string = "srun "
    #
    #             self.model_command = ([self.parallel_string, " 'python3 -u " + str(self.model_script) +
    #                                    " {1} ::: {1.." + str(self.nsim) + "}'"])
    #     else:
    #         if self.ntasks == 1:
    #
    #             exec('from ' + self.model_script[:-3] + ' import ' + self.model_object_name)
    #             self.model_output = eval(self.model_object_name + '(self.samples)')
    #
    #             # print("\nThe model output is:")
    #             # print(self.model_output.model_output)
    #             #
    #             # print("\nThe qoi is:")
    #             # print(self.model_output.qoi)
    #
    #         else:
    #             self.model_command = ("parallel -j " + str(self.ntasks) + " 'python3 python_model." +
    #                                   str(self.model_object_name) + "(" + str(self.samples) + ")'")
    #
    #     # Run the model
    #     # subprocess.run(self.model_command)
    #     # out_temp = subprocess.getoutput(self.model_command)
    #     # out_temp = ast.literal_eval(subprocess.getoutput(self.model_command))
    #     # print(out_temp)
    #     # print(type(out_temp))
    #
    #     # print('The command passed to subprocess.run() is:')
    #     # print(self.model_command)
    #
    #     # command = "parallel 'python3 -u " + str(self.model_name) + " {1} ::: {1.." + str(self.nsim) + "}"
    #     # os.system(self.model_command)
    #     # subprocess.run(self.model_command)
    #
    # ####################################################################################################################
    # def _output(self):
    #
    #     if self.input_template is not None:
    #         if self.ntasks == 1:
    #             for i in range(self.nsim):
    #                 self.output_command = 'python3 ' + self.output_script + ' ' + str(i + 1)
    #                 qoi_temp = ast.literal_eval(subprocess.getoutput(self.output_command))
    #                 print(qoi_temp)
    #                 print(type(qoi_temp))
    #                 self._collect_output(self.qoi_list, qoi_temp, i)
    #         # Create the command to process the output
    #     #     self.output_command = ("parallel -j " + str(self.ntasks) + " 'python3 -u " + str(self.output_script) +
    #     #                            " {1} ::: {1.." + str(self.nsim) + "}' ")
    #     else:
    #         self.output_command = ("parallel -j " + str(self.ntasks) + " 'python3 python_model." +
    #                                str(self.output_object_name) + "(" + str(self.samples) + ")'")
    #
    #     # subprocess.run(self.output_command)
    #
    #     # self._collect_output(self.qoi_list, qoi_output, pos)
    #     print()
    #     # print(self.qoi_list)

# if __name__ == "__main__":
#     RunModel2._input()<|MERGE_RESOLUTION|>--- conflicted
+++ resolved
@@ -44,13 +44,6 @@
         else:
             self.samples = samples
             self.nsim = len(self.samples)  # This assumes that the number of rows is the number of simulations.
-<<<<<<< HEAD
-=======
-
-            # TODO: Make it clear if numpy arrays or lists can be passed as samples
-            # TODO: Raise a warning if the shape is not defined clearly
-            # TODO: Check if fire is installed
->>>>>>> 0707d40b
         # Input related
         self.input_template = input_template
         self.var_names = var_names
