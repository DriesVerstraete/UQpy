from UQpyLibraries.UQpyModules import *
from UQpyLibraries import SampleMethods
import matplotlib.pyplot as plt

x = SampleMethods.MCS(pdf=['Uniform', 'Uniform'], pdf_params=[[0, 1], [0, 1]], nsamples=10)


<<<<<<< HEAD
x = SampleMethods.LHS(pdf=['Uniform', 'Uniform'], pdf_params=[[0, 1], [0, 1]], nsamples=10)

=======
x = SampleMethods.LHS(pdf=['Uniform', 'Uniform'], pdf_params=[[0, 1], [0, 1]], nsamples=250, lhs_criterion='centered')

#x = SampleMethods.STS(pdf=['Uniform', 'Uniform'], pdf_params=[[0, 1], [0, 1]], sts_design=[10, 10])
>>>>>>> 92a3bb86

x = SampleMethods.STS(pdf=['Uniform', 'Uniform'], pdf_params=[[0, 1], [0, 1]], sts_design=[3, 3])

x = SampleMethods.PSS(pdf=['Uniform', 'Uniform'], pdf_params=[[0, 1], [0, 1]], pss_design=[2, 2], pss_strata=[5, 5])

x = SampleMethods.MCMC(pdf_target='multivariate_pdf', mcmc_algorithm='MH', pdf_proposal='Normal',
                       pdf_proposal_width=[1, 1], pdf_target_params=[[0, 1], [0, 1]])

x = SampleMethods.SROM(samples=x.samples, nsamples=9, marginal=['Uniform', 'Uniform'], moments=[[0, 1], [0, 1]],
                       weights_errors=[1, 0.2, 0], weights_function=None, properties=[1, 1, 0])

print(x.samples)
print()

plt.figure()
plt.scatter(x.samples[:, 0], x.samples[:, 1], marker='.')
plt.show()<|MERGE_RESOLUTION|>--- conflicted
+++ resolved
@@ -2,21 +2,14 @@
 from UQpyLibraries import SampleMethods
 import matplotlib.pyplot as plt
 
-x = SampleMethods.MCS(pdf=['Uniform', 'Uniform'], pdf_params=[[0, 1], [0, 1]], nsamples=10)
+#x = SampleMethods.MCS(pdf=['Uniform', 'Uniform'], pdf_params=[[0, 1], [0, 1]], nsamples=150)
 
 
-<<<<<<< HEAD
-x = SampleMethods.LHS(pdf=['Uniform', 'Uniform'], pdf_params=[[0, 1], [0, 1]], nsamples=10)
+#x = SampleMethods.LHS(pdf=['Uniform', 'Uniform'], pdf_params=[[0, 1], [0, 1]], nsamples=250, lhs_criterion='centered')
 
-=======
-x = SampleMethods.LHS(pdf=['Uniform', 'Uniform'], pdf_params=[[0, 1], [0, 1]], nsamples=250, lhs_criterion='centered')
+x = SampleMethods.STS(pdf=['Uniform', 'Uniform'], pdf_params=[[0, 1], [0, 1]], sts_design=[10, 10])
 
-#x = SampleMethods.STS(pdf=['Uniform', 'Uniform'], pdf_params=[[0, 1], [0, 1]], sts_design=[10, 10])
->>>>>>> 92a3bb86
-
-x = SampleMethods.STS(pdf=['Uniform', 'Uniform'], pdf_params=[[0, 1], [0, 1]], sts_design=[3, 3])
-
-x = SampleMethods.PSS(pdf=['Uniform', 'Uniform'], pdf_params=[[0, 1], [0, 1]], pss_design=[2, 2], pss_strata=[5, 5])
+#x = SampleMethods.PSS(pdf=['Uniform', 'Uniform'], pdf_params=[[0, 1], [0, 1]], pss_design=[2, 2], pss_strata=[5, 5])
 
 x = SampleMethods.MCMC(pdf_target='multivariate_pdf', mcmc_algorithm='MH', pdf_proposal='Normal',
                        pdf_proposal_width=[1, 1], pdf_target_params=[[0, 1], [0, 1]])
@@ -27,6 +20,7 @@
 print(x.samples)
 print()
 
+
 plt.figure()
 plt.scatter(x.samples[:, 0], x.samples[:, 1], marker='.')
 plt.show()