--- conflicted
+++ resolved
@@ -103,7 +103,7 @@
                 full_file_name = os.path.join(self.args.WorkingDir, file_name)
                 shutil.copy(full_file_name, self.args.Output_directory)
 
-        #shutil.rmtree(self.args.WorkingDir)
+        shutil.rmtree(self.args.WorkingDir)
         print("\nSuccessful execution of UQpy\n\n")
 
 
@@ -157,13 +157,8 @@
                 np.savetxt(f, values[i, :], fmt='%0.5f')
 
             # Run the Input_Shell_Script.sh in order to create the input file for the model
-<<<<<<< HEAD
-            join_script_inp = './{0} {1}'.format(self.input_script, i)
-            os.system(join_script_inp)
-=======
             input_script = './{0} {1}'.format(self.input_script, i)
             os.system(input_script)
->>>>>>> afde1a33
 
             # Run the Model.sh in order to run the model
             os.system(model_script)
@@ -184,6 +179,7 @@
         j = args
 
         # Define the executable shell scripts for the model
+        model_script = './{}'.format(self.model_script)
 
         # Load the UQpyOut.txt
         values = np.loadtxt('LocalChunk_{0}.txt'.format(j+1), dtype=np.float32)
